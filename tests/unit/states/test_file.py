# -*- coding: utf-8 -*-

# Import python libs
from __future__ import absolute_import, print_function, unicode_literals
from datetime import datetime
import os
import pprint
import shutil

try:
    from dateutil.relativedelta import relativedelta
    HAS_DATEUTIL = True
except ImportError:
    HAS_DATEUTIL = False

NO_DATEUTIL_REASON = 'python-dateutil is not installed'

# Import Salt Testing libs
from tests.support.mixins import LoaderModuleMockMixin
from tests.support.unit import skipIf, TestCase
from tests.support.mock import (
    NO_MOCK,
    NO_MOCK_REASON,
    Mock,
    MagicMock,
    call,
    mock_open,
    patch)

# Import salt libs
import salt.utils.files
import salt.utils.json
import salt.utils.platform
import salt.utils.yaml
import salt.states.file as filestate
import salt.serializers.yaml as yamlserializer
import salt.serializers.json as jsonserializer
import salt.serializers.python as pythonserializer
from salt.exceptions import CommandExecutionError
import salt.utils.win_functions


@skipIf(NO_MOCK, NO_MOCK_REASON)
class TestFileState(TestCase, LoaderModuleMockMixin):

    def setup_loader_modules(self):
        return {
            filestate: {
                '__env__': 'base',
                '__salt__': {'file.manage_file': False},
                '__serializers__': {
                    'yaml.serialize': yamlserializer.serialize,
                    'python.serialize': pythonserializer.serialize,
                    'json.serialize': jsonserializer.serialize
                },
                '__opts__': {'test': False, 'cachedir': ''},
                '__instance_id__': '',
                '__low__': {},
                '__utils__': {},
            }
        }

    def tearDown(self):
        remove_dir = '/tmp/etc'
        if salt.utils.platform.is_windows():
            remove_dir = 'c:\\tmp\\etc'
        try:
            salt.utils.files.rm_rf(remove_dir)
        except OSError:
            pass

    def test_serialize(self):
        def returner(contents, *args, **kwargs):
            returner.returned = contents
        returner.returned = None

        with patch.dict(filestate.__salt__, {'file.manage_file': returner}):

            dataset = {
                "foo": True,
                "bar": 42,
                "baz": [1, 2, 3],
                "qux": 2.0
            }

            filestate.serialize('/tmp', dataset)
            self.assertEqual(salt.utils.yaml.safe_load(returner.returned), dataset)

            filestate.serialize('/tmp', dataset, formatter="yaml")
            self.assertEqual(salt.utils.yaml.safe_load(returner.returned), dataset)

            filestate.serialize('/tmp', dataset, formatter="json")
            self.assertEqual(salt.utils.json.loads(returner.returned), dataset)

            filestate.serialize('/tmp', dataset, formatter="python")
            self.assertEqual(returner.returned, pprint.pformat(dataset) + '\n')

            mock_serializer = Mock(return_value='')
            with patch.dict(filestate.__serializers__,
                            {'json.serialize': mock_serializer}):
                filestate.serialize(
                    '/tmp',
                    dataset,
                    formatter='json',
                    serializer_opts=[{'indent': 8}])
                mock_serializer.assert_called_with(
                    dataset,
                    indent=8,
                    separators=(',', ': '),
                    sort_keys=True)

    def test_contents_and_contents_pillar(self):
        def returner(contents, *args, **kwargs):
            returner.returned = contents
        returner.returned = None

        manage_mode_mock = MagicMock()
        with patch.dict(filestate.__salt__, {'file.manage_file': returner,
                                             'config.manage_mode': manage_mode_mock}):

            ret = filestate.managed('/tmp/foo', contents='hi', contents_pillar='foo:bar')
            self.assertEqual(False, ret['result'])

    def test_contents_pillar_doesnt_add_more_newlines(self):
        # make sure the newline
        pillar_value = 'i am the pillar value{0}'.format(os.linesep)

        self.run_contents_pillar(pillar_value, expected=pillar_value)

    def run_contents_pillar(self, pillar_value, expected):
        returner = MagicMock(return_value=None)
        path = '/tmp/foo'
        pillar_path = 'foo:bar'

        # the values don't matter here
        pillar_mock = MagicMock(return_value=pillar_value)
        with patch.dict(filestate.__salt__, {'file.manage_file': returner,
                                             'config.manage_mode': MagicMock(),
                                             'file.source_list': MagicMock(return_value=[None, None]),
                                             'file.get_managed': MagicMock(return_value=[None, None, None]),
                                             'pillar.get': pillar_mock}):

            ret = filestate.managed(path, contents_pillar=pillar_path)

            # make sure no errors are returned
            self.assertEqual(None, ret)

            # Make sure the contents value matches the expected value.
            # returner.call_args[0] will be an args tuple containing all the args
            # passed to the mocked returner for file.manage_file. Any changes to
            # the arguments for file.manage_file may make this assertion fail.
            # If the test is failing, check the position of the "contents" param
            # in the manage_file() function in salt/modules/file.py, the fix is
            # likely as simple as updating the 2nd index below.
            self.assertEqual(expected, returner.call_args[0][-5])

    def test_symlink(self):
        '''
        Test to create a symlink.
        '''
        name = os.sep + os.path.join('tmp', 'testfile.txt')
        target = salt.utils.files.mkstemp()
        test_dir = os.sep + 'tmp'
        user = 'salt'

        if salt.utils.platform.is_windows():
            group = 'salt'
        else:
            group = 'saltstack'

        def return_val(kwargs):
            val = {
                'name': name,
                'result': False,
                'comment': '',
                'changes': {},
            }
            val.update(kwargs)
            return val

        mock_t = MagicMock(return_value=True)
        mock_f = MagicMock(return_value=False)
        mock_empty = MagicMock(return_value='')
        mock_uid = MagicMock(return_value='U1001')
        mock_gid = MagicMock(return_value='g1001')
        mock_target = MagicMock(return_value=target)
        mock_user = MagicMock(return_value=user)
        mock_grp = MagicMock(return_value=group)
        mock_os_error = MagicMock(side_effect=OSError)

        with patch.dict(filestate.__salt__, {'config.manage_mode': mock_t}):
            comt = ('Must provide name to file.symlink')
            ret = return_val({'comment': comt, 'name': ''})
            self.assertDictEqual(filestate.symlink('', target), ret)

        with patch.dict(filestate.__salt__, {'config.manage_mode': mock_t,
                                             'file.user_to_uid': mock_empty,
                                             'file.group_to_gid': mock_empty,
                                             'user.info': mock_empty,
                                             'user.current': mock_user}):
            if salt.utils.platform.is_windows():
                comt = ('User {0} does not exist'.format(user))
                ret = return_val({'comment': comt, 'name': name})
            else:
                comt = ('User {0} does not exist. Group {1} does not exist.'.format(user, group))
                ret = return_val({'comment': comt, 'name': name})
            self.assertDictEqual(
                filestate.symlink(name, target, user=user, group=group),
                ret)

        with patch.dict(filestate.__salt__, {'config.manage_mode': mock_t,
                                             'file.user_to_uid': mock_uid,
                                             'file.group_to_gid': mock_gid,
                                             'file.is_link': mock_f,
                                             'user.info': mock_empty,
                                             'user.current': mock_user}),\
                patch.dict(filestate.__opts__, {'test': True}),\
                patch.object(os.path, 'exists', mock_f):
            if salt.utils.platform.is_windows():
                comt = ('User {0} does not exist'.format(user))
                ret = return_val({'comment': comt,
                                  'result': False,
                                  'name': name,
                                  'changes': {}})
            else:
                comt = 'Symlink {0} to {1} is set for creation'.format(name, target)
                ret = return_val({'comment': comt,
                                  'result': None,
                                  'changes': {'new': name}})
            self.assertDictEqual(filestate.symlink(name, target, user=user,
                                                   group=group), ret)

        with patch.dict(filestate.__salt__, {'config.manage_mode': mock_t,
                                             'file.user_to_uid': mock_uid,
                                             'file.group_to_gid': mock_gid,
                                             'file.is_link': mock_f,
                                             'user.info': mock_empty,
                                             'user.current': mock_user}),\
                patch.dict(filestate.__opts__, {'test': False}),\
                patch.object(os.path, 'isdir', mock_f),\
                patch.object(os.path, 'exists', mock_f):
            if salt.utils.platform.is_windows():
                comt = 'User {0} does not exist'.format(user)
                ret = return_val({'comment': comt,
                                  'result': False,
                                  'name': name,
                                  'changes': {}})
            else:
                comt = 'Directory {0} for symlink is not present'.format(test_dir)
                ret = return_val({'comment': comt,
                                  'result': False,
                                  'changes': {}})
            self.assertDictEqual(filestate.symlink(name, target,
                                                   user=user,
                                                   group=group), ret)

        with patch.dict(filestate.__salt__, {'config.manage_mode': mock_t,
                                             'file.user_to_uid': mock_uid,
                                             'file.group_to_gid': mock_gid,
                                             'file.is_link': mock_t,
                                             'file.readlink': mock_target,
                                             'user.info': mock_empty,
                                             'user.current': mock_user}),\
                patch.dict(filestate.__opts__, {'test': False}),\
                patch.object(os.path, 'isdir', mock_t),\
                patch.object(salt.states.file, '_check_symlink_ownership', mock_t),\
                patch('salt.utils.win_functions.get_sid_from_name', return_value='test-sid'):
            if salt.utils.platform.is_windows():
                comt = 'Symlink {0} is present and owned by {1}'.format(name, user)
            else:
                comt = 'Symlink {0} is present and owned by {1}:{2}'.format(name, user, group)
            ret = return_val({'comment': comt,
                              'result': True,
                              'changes': {}})
            self.assertDictEqual(filestate.symlink(name, target,
                                                   user=user,
                                                   group=group), ret)

        with patch.dict(filestate.__salt__, {'config.manage_mode': mock_t,
                                             'file.user_to_uid': mock_uid,
                                             'file.group_to_gid': mock_gid,
                                             'file.is_link': mock_f,
                                             'file.readlink': mock_target,
                                             'user.info': mock_empty,
                                             'user.current': mock_user}),\
                patch.dict(filestate.__opts__, {'test': False}),\
                patch.object(os.path, 'isdir', mock_t),\
                patch.object(os.path, 'exists', mock_f),\
                patch.object(os.path, 'lexists', mock_t),\
                patch('salt.utils.win_functions.get_sid_from_name', return_value='test-sid'):
            comt = 'Symlink & backup dest exists and Force not set. {0} -> ' \
                   '{1} - backup: {2}'.format(name, target, os.path.join(test_dir, 'SALT'))
            ret.update({'comment': comt,
                        'result': False,
                        'changes': {}})
            self.assertDictEqual(
                filestate.symlink(name, target, user=user, group=group,
                                  backupname='SALT'),
                ret)

        with patch.dict(filestate.__salt__, {'config.manage_mode': mock_t,
                                             'file.user_to_uid': mock_uid,
                                             'file.group_to_gid': mock_gid,
                                             'file.is_link': mock_f,
                                             'file.readlink': mock_target,
                                             'user.info': mock_empty,
                                             'user.current': mock_user}),\
                patch.dict(filestate.__opts__, {'test': False}),\
                patch.object(os.path, 'isfile', mock_t), \
                patch.object(os.path, 'isdir', mock_t),\
                patch('salt.utils.win_functions.get_sid_from_name', return_value='test-sid'):
            comt = 'Backupname must be an absolute path or a file name: {0}'.format('tmp/SALT')
            ret.update({'comment': comt,
                        'result': False,
                        'changes': {}})
            self.assertDictEqual(
                filestate.symlink(name, target, user=user, group=group, backupname='tmp/SALT'),
                ret)

        with patch.dict(filestate.__salt__, {'config.manage_mode': mock_t,
                                             'file.user_to_uid': mock_uid,
                                             'file.group_to_gid': mock_gid,
                                             'file.is_link': mock_f,
                                             'file.readlink': mock_target,
                                             'user.info': mock_empty,
                                             'user.current': mock_user}),\
                patch.dict(filestate.__opts__, {'test': False}),\
                patch.object(os.path, 'isdir', mock_t),\
                patch.object(os.path, 'exists', mock_f),\
                patch.object(os.path, 'isfile', mock_t),\
                patch('salt.utils.win_functions.get_sid_from_name', return_value='test-sid'):
            comt = 'File exists where the symlink {0} should be'.format(name)
            ret = return_val({'comment': comt,
                              'changes': {},
                              'result': False})
            self.assertDictEqual(
                filestate.symlink(name, target, user=user, group=group),
                ret)

        with patch.dict(filestate.__salt__, {'config.manage_mode': mock_t,
                                             'file.user_to_uid': mock_uid,
                                             'file.group_to_gid': mock_gid,
                                             'file.is_link': mock_f,
                                             'file.readlink': mock_target,
                                             'file.symlink': mock_t,
                                             'user.info': mock_t,
                                             'file.lchown': mock_f}),\
                patch.dict(filestate.__opts__, {'test': False}),\
                patch.object(os.path, 'isdir', MagicMock(side_effect=[True, False])),\
                patch.object(os.path, 'isfile', mock_t),\
                patch.object(os.path, 'exists', mock_f),\
                patch('salt.utils.win_functions.get_sid_from_name', return_value='test-sid'):
            comt = 'File exists where the symlink {0} should be'.format(name)
            ret = return_val({'comment': comt,
                              'result': False,
                              'changes': {}})
            self.assertDictEqual(
                filestate.symlink(name, target, user=user, group=group),
                ret)

        with patch.dict(filestate.__salt__, {'config.manage_mode': mock_t,
                                             'file.user_to_uid': mock_uid,
                                             'file.group_to_gid': mock_gid,
                                             'file.is_link': mock_f,
                                             'file.readlink': mock_target,
                                             'file.symlink': mock_t,
                                             'user.info': mock_t,
                                             'file.lchown': mock_f}),\
                patch.dict(filestate.__opts__, {'test': False}),\
                patch.object(os.path, 'isdir', MagicMock(side_effect=[True, False])),\
                patch.object(os.path, 'isdir', mock_t),\
                patch.object(os.path, 'exists', mock_f),\
                patch('salt.utils.win_functions.get_sid_from_name', return_value='test-sid'):
            comt = 'Directory exists where the symlink {0} should be'.format(name)
            ret = return_val({'comment': comt,
                              'result': False,
                              'changes': {}})
            self.assertDictEqual(
                filestate.symlink(name, target, user=user, group=group),
                ret)

        with patch.dict(filestate.__salt__, {'config.manage_mode': mock_t,
                                             'file.user_to_uid': mock_uid,
                                             'file.group_to_gid': mock_gid,
                                             'file.is_link': mock_f,
                                             'file.readlink': mock_target,
                                             'file.symlink': mock_os_error,
                                             'user.info': mock_t,
                                             'file.lchown': mock_f}),\
                patch.dict(filestate.__opts__, {'test': False}),\
                patch.object(os.path, 'isdir', MagicMock(side_effect=[True, False])),\
                patch.object(os.path, 'isfile', mock_f),\
                patch('salt.utils.win_functions.get_sid_from_name', return_value='test-sid'):
            comt = 'Unable to create new symlink {0} -> {1}: '.format(name, target)
            ret = return_val({'comment': comt,
                              'result': False,
                              'changes': {}})
            self.assertDictEqual(
                filestate.symlink(name, target, user=user, group=group),
                ret)

        with patch.dict(filestate.__salt__, {'config.manage_mode': mock_t,
                                             'file.user_to_uid': mock_uid,
                                             'file.group_to_gid': mock_gid,
                                             'file.is_link': mock_f,
                                             'file.readlink': mock_target,
                                             'file.symlink': mock_t,
                                             'user.info': mock_t,
                                             'file.lchown': mock_f,
                                             'file.get_user': mock_user,
                                             'file.get_group': mock_grp}),\
                patch.dict(filestate.__opts__, {'test': False}),\
                patch.object(os.path, 'isdir', MagicMock(side_effect=[True, False])),\
                patch.object(os.path, 'isfile', mock_f),\
                patch('salt.states.file._check_symlink_ownership', return_value=True),\
                patch('salt.utils.win_functions.get_sid_from_name', return_value='test-sid'):
            comt = 'Created new symlink {0} -> {1}'.format(name, target)
            ret = return_val({'comment': comt,
                              'result': True,
                              'changes': {'new': name}})
            self.assertDictEqual(
                filestate.symlink(name, target, user=user, group=group),
                ret)

        with patch.dict(filestate.__salt__, {'config.manage_mode': mock_t,
                                             'file.user_to_uid': mock_uid,
                                             'file.group_to_gid': mock_gid,
                                             'file.is_link': mock_f,
                                             'file.readlink': mock_target,
                                             'file.symlink': mock_t,
                                             'user.info': mock_t,
                                             'file.lchown': mock_f,
                                             'file.get_user': mock_empty,
                                             'file.get_group': mock_empty}),\
                patch.dict(filestate.__opts__, {'test': False}),\
                patch.object(os.path, 'isdir', MagicMock(side_effect=[True, False])),\
                patch.object(os.path, 'isfile', mock_f),\
                patch('salt.utils.win_functions.get_sid_from_name', return_value='test-sid'),\
                patch('salt.states.file._set_symlink_ownership', return_value=False),\
                patch('salt.states.file._check_symlink_ownership', return_value=False):
            comt = 'Created new symlink {0} -> {1}, but was unable to set ' \
                   'ownership to {2}:{3}'.format(name, target, user, group)
            ret = return_val({'comment': comt,
                              'result': False,
                              'changes': {'new': name}})
            self.assertDictEqual(
                filestate.symlink(name, target, user=user, group=group),
                ret)

    # 'absent' function tests: 1
    def test_absent(self):
        '''
        Test to make sure that the named file or directory is absent.
        '''
        name = '/fake/file.conf'

        ret = {'name': name,
               'result': False,
               'comment': '',
               'changes': {}}

        mock_t = MagicMock(return_value=True)
        mock_f = MagicMock(return_value=False)
        mock_file = MagicMock(side_effect=[True, CommandExecutionError])
        mock_tree = MagicMock(side_effect=[True, OSError])

        comt = ('Must provide name to file.absent')
        ret.update({'comment': comt, 'name': ''})

        with patch.object(os.path, 'islink', MagicMock(return_value=False)):
            self.assertDictEqual(filestate.absent(''), ret)

            with patch.object(os.path, 'isabs', mock_f):
                comt = ('Specified file {0} is not an absolute path'
                        .format(name))
                ret.update({'comment': comt, 'name': name})
                self.assertDictEqual(filestate.absent(name), ret)

            with patch.object(os.path, 'isabs', mock_t):
                comt = ('Refusing to make "/" absent')
                ret.update({'comment': comt, 'name': '/'})
                self.assertDictEqual(filestate.absent('/'), ret)

            with patch.object(os.path, 'isfile', mock_t):
                with patch.dict(filestate.__opts__, {'test': True}):
                    comt = ('File {0} is set for removal'.format(name))
                    ret.update({'comment': comt,
                                'name': name,
                                'result': None,
                                'changes': {'removed': '/fake/file.conf'}})
                    self.assertDictEqual(filestate.absent(name), ret)

                with patch.dict(filestate.__opts__, {'test': False}):
                    with patch.dict(filestate.__salt__,
                                    {'file.remove': mock_file}):
                        comt = ('Removed file {0}'.format(name))
                        ret.update({'comment': comt, 'result': True,
                                    'changes': {'removed': name}})
                        self.assertDictEqual(filestate.absent(name), ret)

                        comt = ('Removed file {0}'.format(name))
                        ret.update({'comment': '',
                                    'result': False,
                                    'changes': {}})
                        self.assertDictEqual(filestate.absent(name), ret)

            with patch.object(os.path, 'isfile', mock_f):
                with patch.object(os.path, 'isdir', mock_t):
                    with patch.dict(filestate.__opts__, {'test': True}):
                        comt = \
                            'Directory {0} is set for removal'.format(name)
                        ret.update({'comment': comt,
                                    'changes': {'removed': name},
                                    'result': None})
                        self.assertDictEqual(filestate.absent(name), ret)

                    with patch.dict(filestate.__opts__, {'test': False}):
                        with patch.dict(filestate.__salt__,
                                        {'file.remove': mock_tree}):
                            comt = ('Removed directory {0}'.format(name))
                            ret.update({'comment': comt, 'result': True,
                                        'changes': {'removed': name}})
                            self.assertDictEqual(filestate.absent(name), ret)

                            comt = \
                                'Failed to remove directory {0}'.format(name)
                            ret.update({'comment': comt, 'result': False,
                                        'changes': {}})
                            self.assertDictEqual(filestate.absent(name), ret)

                with patch.object(os.path, 'isdir', mock_f):
                    with patch.dict(filestate.__opts__, {'test': True}):
                        comt = ('File {0} is not present'.format(name))
                        ret.update({'comment': comt, 'result': True})
                        self.assertDictEqual(filestate.absent(name), ret)

    # 'exists' function tests: 1

    def test_exists(self):
        '''
        Test to verify that the named file or directory is present or exists.
        '''
        name = '/etc/grub.conf'

        ret = {'name': name,
               'result': False,
               'comment': '',
               'changes': {}}

        mock_t = MagicMock(return_value=True)
        mock_f = MagicMock(return_value=False)

        comt = ('Must provide name to file.exists')
        ret.update({'comment': comt, 'name': ''})
        self.assertDictEqual(filestate.exists(''), ret)

        with patch.object(os.path, 'exists', mock_f):
            comt = ('Specified path {0} does not exist'.format(name))
            ret.update({'comment': comt, 'name': name})
            self.assertDictEqual(filestate.exists(name), ret)

        with patch.object(os.path, 'exists', mock_t):
            comt = ('Path {0} exists'.format(name))
            ret.update({'comment': comt, 'result': True})
            self.assertDictEqual(filestate.exists(name), ret)

    # 'missing' function tests: 1

    def test_missing(self):
        '''
        Test to verify that the named file or directory is missing.
        '''
        name = '/etc/grub.conf'

        ret = {'name': name,
               'result': False,
               'comment': '',
               'changes': {}}

        mock_t = MagicMock(return_value=True)
        mock_f = MagicMock(return_value=False)

        comt = ('Must provide name to file.missing')
        ret.update({'comment': comt, 'name': '', 'changes': {}})
        self.assertDictEqual(filestate.missing(''), ret)

        with patch.object(os.path, 'exists', mock_t):
            comt = ('Specified path {0} exists'.format(name))
            ret.update({'comment': comt, 'name': name})
            self.assertDictEqual(filestate.missing(name), ret)

        with patch.object(os.path, 'exists', mock_f):
            comt = ('Path {0} is missing'.format(name))
            ret.update({'comment': comt, 'result': True})
            self.assertDictEqual(filestate.missing(name), ret)

    # 'managed' function tests: 1

    def test_file_managed_should_fall_back_to_binary(self):
        expected_contents = b'\x8b'
        filename = '/tmp/blarg'
        mock_manage = MagicMock(return_value={'fnord': 'fnords'})
        with patch('salt.states.file._load_accumulators',
                   MagicMock(return_value=([], []))):
            with patch.dict(filestate.__salt__,
                            {
                             'file.get_managed': MagicMock(return_value=['', '', '']),
                             'file.source_list': MagicMock(return_value=['', '']),
                             'file.manage_file': mock_manage,
                             'pillar.get': MagicMock(return_value=expected_contents),
                            }):
                ret = filestate.managed(
                    filename,
                    contents_pillar='fnord',
                )
                actual_contents = mock_manage.call_args[0][14]
                self.assertEqual(actual_contents, expected_contents)

    def test_managed(self):
        '''
        Test to manage a given file, this function allows for a file to be
        downloaded from the salt master and potentially run through a templating
        system.
        '''
        with patch('salt.states.file._load_accumulators',
                   MagicMock(return_value=([], []))):
            name = '/etc/grub.conf'
            user = 'salt'
            group = 'saltstack'

            ret = {'name': name,
                   'result': False,
                   'comment': '',
                   'changes': {}}

            mock_t = MagicMock(return_value=True)
            mock_f = MagicMock(return_value=False)
            mock_cmd_fail = MagicMock(return_value={'retcode': 1})
            mock_uid = MagicMock(side_effect=['', 'U12', 'U12', 'U12', 'U12', 'U12',
                                              'U12', 'U12', 'U12', 'U12', 'U12',
                                              'U12', 'U12', 'U12', 'U12', 'U12'])
            mock_gid = MagicMock(side_effect=['', 'G12', 'G12', 'G12', 'G12', 'G12',
                                              'G12', 'G12', 'G12', 'G12', 'G12',
                                              'G12', 'G12', 'G12', 'G12', 'G12'])
            mock_if = MagicMock(side_effect=[True, False, False, False, False,
                                             False, False, False])
            if salt.utils.platform.is_windows():
                mock_ret = MagicMock(return_value=ret)
            else:
                mock_ret = MagicMock(return_value=(ret, None))
            mock_dict = MagicMock(return_value={})
            mock_cp = MagicMock(side_effect=[Exception, True])
            mock_ex = MagicMock(side_effect=[Exception, {'changes': {name: name}},
                                             True, Exception])
            mock_mng = MagicMock(side_effect=[Exception, ('', '', ''), ('', '', ''),
                                              ('', '', True), ('', '', True),
                                              ('', '', ''), ('', '', '')])
            mock_file = MagicMock(side_effect=[CommandExecutionError, ('', ''),
                                               ('', ''), ('', ''), ('', ''),
                                               ('', ''), ('', ''), ('', ''),
                                               ('', '')])
            with patch.dict(filestate.__salt__,
                            {'config.manage_mode': mock_t,
                             'file.user_to_uid': mock_uid,
                             'file.group_to_gid': mock_gid,
                             'file.file_exists': mock_if,
                             'file.check_perms': mock_ret,
                             'file.check_managed_changes': mock_dict,
                             'file.get_managed': mock_mng,
                             'file.source_list': mock_file,
                             'file.copy': mock_cp,
                             'file.manage_file': mock_ex,
                             'cmd.run_all': mock_cmd_fail}):
                comt = ('Destination file name is required')
                ret.update({'comment': comt, 'name': '', 'changes': {}})
                self.assertDictEqual(filestate.managed(''), ret)

                with patch.object(os.path, 'isfile', mock_f):
                    comt = ('File {0} is not present and is not set for '
                            'creation'.format(name))
                    ret.update({'comment': comt, 'name': name, 'result': True})
                    self.assertDictEqual(filestate.managed(name, create=False),
                                         ret)

                # Group argument is ignored on Windows systems. Group is set to
                # user
                if salt.utils.platform.is_windows():
                    comt = ('User salt is not available Group salt'
                            ' is not available')
                else:
                    comt = ('User salt is not available Group saltstack'
                            ' is not available')
                ret.update({'comment': comt, 'result': False})
                self.assertDictEqual(filestate.managed(name, user=user,
                                                       group=group), ret)

                with patch.object(os.path, 'isabs', mock_f):
                    comt = ('Specified file {0} is not an absolute path'
                            .format(name))
                    ret.update({'comment': comt, 'result': False})
                    self.assertDictEqual(filestate.managed(name, user=user,
                                                           group=group), ret)

                with patch.object(os.path, 'isabs', mock_t):
                    with patch.object(os.path, 'isdir', mock_t):
                        comt = ('Specified target {0} is a directory'.format(name))
                        ret.update({'comment': comt})
                        self.assertDictEqual(filestate.managed(name, user=user,
                                                               group=group), ret)

                    with patch.object(os.path, 'isdir', mock_f):
                        comt = ('Context must be formed as a dict')
                        ret.update({'comment': comt})
                        self.assertDictEqual(filestate.managed(name, user=user,
                                                               group=group,
                                                               context=True), ret)

                        comt = ('Defaults must be formed as a dict')
                        ret.update({'comment': comt})
                        self.assertDictEqual(filestate.managed(name, user=user,
                                                               group=group,
                                                               defaults=True), ret)

                        comt = ('Only one of \'contents\', \'contents_pillar\', '
                                'and \'contents_grains\' is permitted')
                        ret.update({'comment': comt})
                        self.assertDictEqual(filestate.managed
                                             (name, user=user, group=group,
                                              contents='A', contents_grains='B',
                                              contents_pillar='C'), ret)

                        with patch.object(os.path, 'exists', mock_t):
                            with patch.dict(filestate.__opts__, {'test': True}):
                                comt = ('File {0} not updated'.format(name))
                                ret.update({'comment': comt})
                                self.assertDictEqual(filestate.managed
                                                     (name, user=user, group=group,
                                                      replace=False), ret)

                                comt = ('The file {0} is in the correct state'
                                        .format(name))
                                ret.update({'comment': comt, 'result': True})
                                self.assertDictEqual(filestate.managed
                                                     (name, user=user, contents='A',
                                                      group=group), ret)

                        with patch.object(os.path, 'exists', mock_f):
                            with patch.dict(filestate.__opts__,
                                            {'test': False}):
                                comt = ('Unable to manage file: ')
                                ret.update({'comment': comt, 'result': False})
                                self.assertDictEqual(filestate.managed
                                                     (name, user=user, group=group,
                                                      contents='A'), ret)

                                comt = ('Unable to manage file: ')
                                ret.update({'comment': comt, 'result': False})
                                self.assertDictEqual(filestate.managed
                                                     (name, user=user, group=group,
                                                      contents='A'), ret)

                                with patch.object(salt.utils.files, 'mkstemp',
                                                  return_value=name):
                                    comt = ('Unable to copy file {0} to {1}: '
                                            .format(name, name))
                                    ret.update({'comment': comt, 'result': False})
                                    self.assertDictEqual(filestate.managed
                                                         (name, user=user,
                                                          group=group,
                                                          check_cmd='A'), ret)

                                comt = ('Unable to check_cmd file: ')
                                ret.update({'comment': comt, 'result': False})
                                self.assertDictEqual(filestate.managed
                                                     (name, user=user, group=group,
                                                      check_cmd='A'), ret)

                                comt = ('check_cmd execution failed')
                                ret.update({'comment': comt, 'result': False, 'skip_watch': True})
                                self.assertDictEqual(filestate.managed
                                                     (name, user=user, group=group,
                                                      check_cmd='A'), ret)

                                comt = ('check_cmd execution failed')
                                ret.update({'comment': True, 'changes': {}})
                                ret.pop('skip_watch', None)
                                self.assertDictEqual(filestate.managed
                                                     (name, user=user, group=group),
                                                     ret)

                                self.assertTrue(filestate.managed
                                                (name, user=user, group=group))

                                comt = ('Unable to manage file: ')
                                ret.update({'comment': comt})
                                self.assertDictEqual(filestate.managed
                                                     (name, user=user, group=group),
                                                     ret)

                        if salt.utils.platform.is_windows():
                            mock_ret = MagicMock(return_value=ret)
                            comt = ('File {0} not updated'.format(name))
                        else:
                            perms = {'luser': user,
                                     'lmode': '0644',
                                     'lgroup': group}
                            mock_ret = MagicMock(return_value=(ret, perms))
                            comt = ('File {0} will be updated with '
                                    'permissions 0400 from its current '
                                    'state of 0644'.format(name))

                        with patch.dict(filestate.__salt__,
                                        {'file.check_perms': mock_ret}):
                            with patch.object(os.path, 'exists', mock_t):
                                with patch.dict(filestate.__opts__, {'test': True}):
                                    ret.update({'comment': comt})
                                    if salt.utils.platform.is_windows():
                                        self.assertDictEqual(filestate.managed
                                                             (name, user=user,
                                                              group=group
                                                              ), ret)
                                    else:
                                        self.assertDictEqual(filestate.managed
                                                             (name, user=user,
                                                              group=group,
                                                              mode=400), ret)

    # 'directory' function tests: 1

    def test_directory(self):
        '''
        Test to ensure that a named directory is present and has the right perms
        '''
        name = '/etc/testdir'
        user = 'salt'
        group = 'saltstack'
        if salt.utils.platform.is_windows():
            name = name.replace('/', '\\')

        ret = {'name': name,
               'result': False,
               'comment': '',
               'changes': {}}

        comt = ('Must provide name to file.directory')
        ret.update({'comment': comt, 'name': ''})
        self.assertDictEqual(filestate.directory(''), ret)

        comt = ('Cannot specify both max_depth and clean')
        ret.update({'comment': comt, 'name': name})
        self.assertDictEqual(
                filestate.directory(name, clean=True, max_depth=2),
                ret)

        mock_t = MagicMock(return_value=True)
        mock_f = MagicMock(return_value=False)
        if salt.utils.platform.is_windows():
            mock_perms = MagicMock(return_value=ret)
        else:
            mock_perms = MagicMock(return_value=(ret, ''))
        mock_uid = MagicMock(side_effect=['', 'U12', 'U12', 'U12', 'U12', 'U12',
                                          'U12', 'U12', 'U12', 'U12', 'U12'])
        mock_gid = MagicMock(side_effect=['', 'G12', 'G12', 'G12', 'G12', 'G12',
                                          'G12', 'G12', 'G12', 'G12', 'G12'])
        mock_check = MagicMock(return_value=(
            None,
            'The directory "{0}" will be changed'.format(name),
            {name: {'directory': 'new'}}))
        mock_error = CommandExecutionError
        with patch.dict(filestate.__salt__, {'config.manage_mode': mock_t,
                                             'file.user_to_uid': mock_uid,
                                             'file.group_to_gid': mock_gid,
                                             'file.stats': mock_f,
                                             'file.check_perms': mock_perms,
                                             'file.mkdir': mock_t}), \
             patch('salt.utils.win_dacl.get_sid', mock_error), \
             patch('os.path.isdir', mock_t):
                 #, \
             #patch('salt.states.file._check_directory_win', mock_check):
            if salt.utils.platform.is_windows():
                comt = ('User salt is not available Group salt'
                        ' is not available')
            else:
                comt = ('User salt is not available Group saltstack'
                        ' is not available')
            ret.update({'comment': comt, 'name': name})
            with patch('salt.states.file._check_directory_win', mock_check):
                self.assertDictEqual(
                    filestate.directory(name, user=user, group=group), ret)

            with patch.object(os.path, 'isabs', mock_f):
                comt = ('Specified file {0} is not an absolute path'
                        .format(name))
                ret.update({'comment': comt})
                self.assertDictEqual(filestate.directory(name, user=user,
                                                         group=group), ret)

            with patch.object(os.path, 'isabs', mock_t):
                with patch.object(os.path, 'isfile',
                                  MagicMock(side_effect=[True, True, False,
                                                         True, True, True,
                                                         False])):
                    with patch.object(os.path, 'lexists', mock_t):
                        comt = ('File exists where the backup target'
                                ' A should go')
                        ret.update({'comment': comt})
                        self.assertDictEqual(filestate.directory
                                             (name, user=user,
                                              group=group,
                                              backupname='A'), ret)

                    with patch.object(os.path, 'isfile', mock_t):
                        comt = ('Specified location {0} exists and is a file'
                                .format(name))
                        ret.update({'comment': comt})
                        self.assertDictEqual(filestate.directory(name, user=user,
                                                                 group=group), ret)

                    with patch.object(os.path, 'islink', mock_t):
                        comt = ('Specified location {0} exists and is a symlink'
                                .format(name))
                        ret.update({'comment': comt})
                        self.assertDictEqual(filestate.directory(name,
                                                                 user=user,
                                                                 group=group),
                                             ret)

                with patch.object(os.path, 'isdir', mock_f):
                    with patch.dict(filestate.__opts__, {'test': True}):
                        if salt.utils.platform.is_windows():
                            comt = 'The directory "{0}" will be changed' \
                                   ''.format(name)
                        else:
                            comt = ('The following files will be changed:\n{0}:'
                                    ' directory - new\n'.format(name))
                        ret.update({
                            'comment': comt,
                            'result': None,
                            'changes': {name: {'directory': 'new'}}
                        })
                        self.assertDictEqual(filestate.directory(name,
                                                                 user=user,
                                                                 group=group),
                                             ret)

                    with patch.dict(filestate.__opts__, {'test': False}):
                        with patch.object(os.path, 'isdir', mock_f):
                            comt = ('No directory to create {0} in'
                                    .format(name))
                            ret.update({'comment': comt, 'result': False})
                            self.assertDictEqual(filestate.directory
                                                 (name, user=user, group=group),
                                                 ret)

                        with patch.object(os.path, 'isdir',
                                          MagicMock(side_effect=[True, False, True, True])), \
                              patch('salt.states.file._check_directory_win', mock_check):
                            comt = ('Failed to create directory {0}'
                                    .format(name))
                            ret.update({'comment': comt, 'result': False})
                            self.assertDictEqual(filestate.directory
                                                 (name, user=user, group=group),
                                                 ret)

                        recurse = ['ignore_files', 'ignore_dirs']
                        ret.update({'comment': 'Must not specify "recurse" '
                                               'options "ignore_files" and '
                                               '"ignore_dirs" at the same '
                                               'time.',
                                    'changes': {}})
<<<<<<< HEAD
                        with patch.object(os.path, 'isdir', mock_t), \
                              patch('salt.states.file._check_directory_win', mock_check):
=======
                        with patch.object(os.path, 'isdir', mock_t):
>>>>>>> a4156f1a
                            self.assertDictEqual(filestate.directory
                                                 (name, user=user,
                                                  recurse=recurse, group=group),
                                                 ret)

                            self.assertDictEqual(filestate.directory
                                                 (name, user=user, group=group),
                                                 ret)
                    changes = {}
                    mock_check = MagicMock(
                        return_value=(True, 'The directory {0} is in the correct state'.format(name), changes)
                    )
                    with patch('salt.states.file._check_directory_win', mock_check):
                        recurse = ['mode']
                        ret.update({'comment': 'The directory {} is in the '
                                               'correct state'.format(name),
                                    'changes': {},
                                    'result': True})
                        with patch.object(os.path, 'isdir', mock_t):
                            self.assertDictEqual(
                                filestate.directory(
                                    name, user=user, dir_mode=700,
                                    recurse=recurse, group=group,
                                    children_only=True
                                ),
                                ret,
                            )

    # 'recurse' function tests: 1

    def test_recurse(self):
        '''
        Test to recurse through a subdirectory on the master
        and copy said subdirectory over to the specified path.
        '''
        name = '/opt/code/flask'
        source = 'salt://code/flask'
        user = 'salt'
        group = 'saltstack'
        if salt.utils.platform.is_windows():
            name = name.replace('/', '\\')

        ret = {'name': name,
               'result': False,
               'comment': '',
               'changes': {}}

        comt = ("'mode' is not allowed in 'file.recurse'."
                " Please use 'file_mode' and 'dir_mode'.")
        ret.update({'comment': comt})
        self.assertDictEqual(filestate.recurse(name, source, mode='W'), ret)

        mock_t = MagicMock(return_value=True)
        mock_f = MagicMock(return_value=False)
        mock_uid = MagicMock(return_value='')
        mock_gid = MagicMock(return_value='')
        mock_l = MagicMock(return_value=[])
        mock_emt = MagicMock(side_effect=[[], ['code/flask'], ['code/flask']])
        mock_lst = MagicMock(side_effect=[CommandExecutionError, (source, ''),
                                          (source, ''), (source, '')])
        with patch.dict(filestate.__salt__, {'config.manage_mode': mock_t,
                                             'file.user_to_uid': mock_uid,
                                             'file.group_to_gid': mock_gid,
                                             'file.source_list': mock_lst,
                                             'cp.list_master_dirs': mock_emt,
                                             'cp.list_master': mock_l}):

            # Group argument is ignored on Windows systems. Group is set to user
            if salt.utils.platform.is_windows():
                comt = ('User salt is not available Group salt'
                        ' is not available')
            else:
                comt = ('User salt is not available Group saltstack'
                        ' is not available')
            ret.update({'comment': comt})
            self.assertDictEqual(filestate.recurse(name, source, user=user,
                                                   group=group), ret)

            with patch.object(os.path, 'isabs', mock_f):
                comt = ('Specified file {0} is not an absolute path'
                        .format(name))
                ret.update({'comment': comt})
                self.assertDictEqual(filestate.recurse(name, source), ret)

            with patch.object(os.path, 'isabs', mock_t):
                comt = ("Invalid source '1' (must be a salt:// URI)")
                ret.update({'comment': comt})
                self.assertDictEqual(filestate.recurse(name, 1), ret)

                comt = ("Invalid source '//code/flask' (must be a salt:// URI)")
                ret.update({'comment': comt})
                self.assertDictEqual(filestate.recurse(name, '//code/flask'),
                                     ret)

                comt = ('Recurse failed: ')
                ret.update({'comment': comt})
                self.assertDictEqual(filestate.recurse(name, source), ret)

                comt = ("The directory 'code/flask' does not exist"
                        " on the salt fileserver in saltenv 'base'")
                ret.update({'comment': comt})
                self.assertDictEqual(filestate.recurse(name, source), ret)

                with patch.object(os.path, 'isdir', mock_f):
                    with patch.object(os.path, 'exists', mock_t):
                        comt = ('The path {0} exists and is not a directory'
                                .format(name))
                        ret.update({'comment': comt})
                        self.assertDictEqual(filestate.recurse(name, source),
                                             ret)

                with patch.object(os.path, 'isdir', mock_t):
                    comt = ('The directory {0} is in the correct state'
                            .format(name))
                    ret.update({'comment': comt, 'result': True})
                    self.assertDictEqual(filestate.recurse(name, source), ret)

    # 'replace' function tests: 1

    def test_replace(self):
        '''
        Test to maintain an edit in a file.
        '''
        name = '/etc/grub.conf'
        pattern = ('CentOS +')
        repl = 'salt'

        ret = {'name': name,
               'result': False,
               'comment': '',
               'changes': {}}

        comt = ('Must provide name to file.replace')
        ret.update({'comment': comt, 'name': '', 'changes': {}})
        self.assertDictEqual(filestate.replace('', pattern, repl), ret)

        mock_t = MagicMock(return_value=True)
        mock_f = MagicMock(return_value=False)
        with patch.object(os.path, 'isabs', mock_f):
            comt = ('Specified file {0} is not an absolute path'.format(name))
            ret.update({'comment': comt, 'name': name})
            self.assertDictEqual(filestate.replace(name, pattern, repl), ret)

        with patch.object(os.path, 'isabs', mock_t):
            with patch.object(os.path, 'exists', mock_t):
                with patch.dict(filestate.__salt__, {'file.replace': mock_f}):
                    with patch.dict(filestate.__opts__, {'test': False}):
                        comt = ('No changes needed to be made')
                        ret.update({'comment': comt, 'name': name,
                                    'result': True})
                        self.assertDictEqual(filestate.replace(name, pattern,
                                                               repl), ret)

    # 'blockreplace' function tests: 1

    def test_blockreplace(self):
        '''
        Test to maintain an edit in a file in a zone
        delimited by two line markers.
        '''
        with patch('salt.states.file._load_accumulators',
                   MagicMock(return_value=([], []))):
            name = '/etc/hosts'

            ret = {'name': name,
                   'result': False,
                   'comment': '',
                   'changes': {}}

            comt = ('Must provide name to file.blockreplace')
            ret.update({'comment': comt, 'name': ''})
            self.assertDictEqual(filestate.blockreplace(''), ret)

            mock_t = MagicMock(return_value=True)
            mock_f = MagicMock(return_value=False)
            with patch.object(os.path, 'isabs', mock_f):
                comt = ('Specified file {0} is not an absolute path'.format(name))
                ret.update({'comment': comt, 'name': name})
                self.assertDictEqual(filestate.blockreplace(name), ret)

            with patch.object(os.path, 'isabs', mock_t), \
                    patch.object(os.path, 'exists', mock_t):
                with patch.dict(filestate.__salt__, {'file.blockreplace': mock_t}):
                    with patch.dict(filestate.__opts__, {'test': True}):
                        comt = ('Changes would be made')
                        ret.update({'comment': comt, 'result': None,
                                    'changes': {'diff': True}})
                        self.assertDictEqual(filestate.blockreplace(name), ret)

    # 'comment' function tests: 1

    def test_comment(self):
        '''
        Test to comment out specified lines in a file.
        '''
        with patch.object(os.path, 'exists', MagicMock(return_value=True)):
            name = '/etc/aliases' if salt.utils.platform.is_darwin() else '/etc/fstab'
            regex = 'bind 127.0.0.1'

            ret = {'name': name,
                   'result': False,
                   'comment': '',
                   'changes': {}}

            comt = ('Must provide name to file.comment')
            ret.update({'comment': comt, 'name': ''})
            self.assertDictEqual(filestate.comment('', regex), ret)

            mock_t = MagicMock(return_value=True)
            mock_f = MagicMock(return_value=False)
            with patch.object(os.path, 'isabs', mock_f):
                comt = ('Specified file {0} is not an absolute path'.format(name))
                ret.update({'comment': comt, 'name': name})
                self.assertDictEqual(filestate.comment(name, regex), ret)

            with patch.object(os.path, 'isabs', mock_t):
                with patch.dict(filestate.__salt__,
                                {'file.search': MagicMock(side_effect=[False, True, False, False])}):
                    comt = ('Pattern already commented')
                    ret.update({'comment': comt, 'result': True})
                    self.assertDictEqual(filestate.comment(name, regex), ret)

                    comt = ('{0}: Pattern not found'.format(regex))
                    ret.update({'comment': comt, 'result': False})
                    self.assertDictEqual(filestate.comment(name, regex), ret)

                with patch.dict(filestate.__salt__,
                                {'file.search': MagicMock(side_effect=[True, True, True]),
                                 'file.comment': mock_t,
                                 'file.comment_line': mock_t}):
                    with patch.dict(filestate.__opts__, {'test': True}):
                        comt = ('File {0} is set to be updated'.format(name))
                        ret.update({'comment': comt, 'result': None, 'changes': {name: 'updated'}})
                        self.assertDictEqual(filestate.comment(name, regex), ret)

                    with patch.dict(filestate.__opts__, {'test': False}):
                        with patch.object(salt.utils.files, 'fopen',
                                          MagicMock(mock_open())):
                            comt = ('Commented lines successfully')
                            ret.update({'comment': comt, 'result': True,
                                        'changes': {}})
                            self.assertDictEqual(filestate.comment(name, regex),
                                                 ret)

    # 'uncomment' function tests: 1

    def test_uncomment(self):
        '''
        Test to uncomment specified commented lines in a file
        '''
        with patch.object(os.path, 'exists', MagicMock(return_value=True)):
            name = '/etc/aliases' if salt.utils.platform.is_darwin() else '/etc/fstab'
            regex = 'bind 127.0.0.1'

            ret = {'name': name,
                   'result': False,
                   'comment': '',
                   'changes': {}}

            comt = ('Must provide name to file.uncomment')
            ret.update({'comment': comt, 'name': ''})
            self.assertDictEqual(filestate.uncomment('', regex), ret)

            mock_t = MagicMock(return_value=True)
            mock_f = MagicMock(return_value=False)
            mock = MagicMock(side_effect=[False, True,
                                          False, False,
                                          True,
                                          True, True])
            with patch.object(os.path, 'isabs', mock_f):
                comt = ('Specified file {0} is not an absolute path'.format(name))
                ret.update({'comment': comt, 'name': name})
                self.assertDictEqual(filestate.uncomment(name, regex), ret)

            with patch.object(os.path, 'isabs', mock_t):
                with patch.dict(filestate.__salt__,
                                {'file.search': mock,
                                 'file.uncomment': mock_t,
                                 'file.comment_line': mock_t}):
                    comt = ('Pattern already uncommented')
                    ret.update({'comment': comt, 'result': True})
                    self.assertDictEqual(filestate.uncomment(name, regex), ret)

                    comt = ('{0}: Pattern not found'.format(regex))
                    ret.update({'comment': comt, 'result': False})
                    self.assertDictEqual(filestate.uncomment(name, regex), ret)

                    with patch.dict(filestate.__opts__, {'test': True}):
                        comt = ('File {0} is set to be updated'.format(name))
                        ret.update({'comment': comt, 'result': None,
                                    'changes': {name: 'updated'}})
                        self.assertDictEqual(filestate.uncomment(name, regex), ret)

                    with patch.dict(filestate.__opts__, {'test': False}):
                        with patch.object(salt.utils.files, 'fopen',
                                          MagicMock(mock_open())):
                            comt = ('Uncommented lines successfully')
                            ret.update({'comment': comt, 'result': True,
                                        'changes': {}})
                            self.assertDictEqual(filestate.uncomment(name, regex), ret)

    # 'prepend' function tests: 1

    def test_prepend(self):
        '''
        Test to ensure that some text appears at the beginning of a file.
        '''
        name = '/tmp/etc/motd'
        if salt.utils.platform.is_windows():
            name = 'c:\\tmp\\etc\\motd'
        assert not os.path.exists(os.path.split(name)[0])
        source = ['salt://motd/hr-messages.tmpl']
        sources = ['salt://motd/devops-messages.tmpl']
        text = ['Trust no one unless you have eaten much salt with him.']

        ret = {'name': name,
               'result': False,
               'comment': '',
               'changes': {}}

        comt = ('Must provide name to file.prepend')
        ret.update({'comment': comt, 'name': ''})
        self.assertDictEqual(filestate.prepend(''), ret)

        comt = ('source and sources are mutually exclusive')
        ret.update({'comment': comt, 'name': name})
        self.assertDictEqual(filestate.prepend(name, source=source,
                                               sources=sources), ret)

        mock_t = MagicMock(return_value=True)
        mock_f = MagicMock(return_value=False)
        with patch.dict(filestate.__salt__,
                        {'file.directory_exists': mock_f,
                         'file.makedirs': mock_t,
                         'file.stats': mock_f,
                         'cp.get_template': mock_f,
                         'file.search': mock_f,
                         'file.prepend': mock_t}):
            comt = ('The following files will be changed:\n/tmp/etc:'
                    ' directory - new\n')
            changes = {'/tmp/etc': {'directory': 'new'}}
            if salt.utils.platform.is_windows():
                comt = 'The directory "c:\\tmp\\etc" will be changed'
                changes = {'c:\\tmp\\etc': {'directory': 'new'}}
            ret.update({'comment': comt, 'name': name, 'changes': changes})
            self.assertDictEqual(filestate.prepend(name, makedirs=True),
                                 ret)

            with patch.object(os.path, 'isabs', mock_f):
                comt = ('Specified file {0} is not an absolute path'
                        .format(name))
                ret.update({'comment': comt, 'changes': {}})
                self.assertDictEqual(filestate.prepend(name), ret)

            with patch.object(os.path, 'isabs', mock_t):
                with patch.object(os.path, 'exists', mock_t):
                    comt = ("Failed to load template file {0}".format(source))
                    ret.update({'comment': comt, 'name': source, 'data': []})
                    self.assertDictEqual(filestate.prepend(name, source=source),
                                         ret)

                    ret.pop('data', None)
                    ret.update({'name': name})
                    with patch.object(salt.utils.files, 'fopen',
                                      MagicMock(mock_open(read_data=''))):
                        with patch.dict(filestate.__utils__, {'files.is_text': mock_f}):
                            with patch.dict(filestate.__opts__, {'test': True}):
                                change = {'diff': 'Replace binary file'}
                                comt = ('File {0} is set to be updated'
                                        .format(name))
                                ret.update({'comment': comt,
                                            'result': None,
                                            'changes': change})
                                self.assertDictEqual(filestate.prepend
                                                     (name, text=text), ret)

                            with patch.dict(filestate.__opts__,
                                            {'test': False}):
                                comt = ('Prepended 1 lines')
                                ret.update({'comment': comt, 'result': True,
                                            'changes': {}})
                                self.assertDictEqual(filestate.prepend
                                                     (name, text=text), ret)

    # 'touch' function tests: 1

    def test_touch(self):
        '''
        Test to replicate the 'nix "touch" command to create a new empty
        file or update the atime and mtime of an existing file.
        '''
        name = '/var/log/httpd/logrotate.empty'

        ret = {'name': name,
               'result': False,
               'comment': '',
               'changes': {}}

        comt = ('Must provide name to file.touch')
        ret.update({'comment': comt, 'name': ''})
        self.assertDictEqual(filestate.touch(''), ret)

        mock_t = MagicMock(return_value=True)
        mock_f = MagicMock(return_value=False)
        with patch.object(os.path, 'isabs', mock_f):
            comt = ('Specified file {0} is not an absolute path'.format(name))
            ret.update({'comment': comt, 'name': name})
            self.assertDictEqual(filestate.touch(name), ret)

        with patch.object(os.path, 'isabs', mock_t):
            with patch.object(os.path, 'exists', mock_f):
                with patch.dict(filestate.__opts__, {'test': True}):
                    comt = ('File {0} is set to be created'.format(name))
                    ret.update({'comment': comt,
                                'result': None,
                                'changes': {'new': name}})
                    self.assertDictEqual(filestate.touch(name), ret)

            with patch.dict(filestate.__opts__, {'test': False}):
                with patch.object(os.path, 'isdir', mock_f):
                    comt = ('Directory not present to touch file {0}'
                            .format(name))
                    ret.update({'comment': comt,
                                'result': False,
                                'changes': {}})
                    self.assertDictEqual(filestate.touch(name), ret)

                with patch.object(os.path, 'isdir', mock_t):
                    with patch.dict(filestate.__salt__, {'file.touch': mock_t}):
                        comt = ('Created empty file {0}'.format(name))
                        ret.update({'comment': comt, 'result': True,
                                    'changes': {'new': name}})
                        self.assertDictEqual(filestate.touch(name), ret)

    # 'copy' function tests: 1

    def test_copy(self):
        '''
        Test if the source file exists on the system, copy it to the named file.
        '''
        name = '/tmp/salt'
        source = '/tmp/salt/salt'
        user = 'salt'
        group = 'saltstack'

        ret = {'name': name,
               'result': False,
               'comment': '',
               'changes': {}}

        comt = ('Must provide name to file.copy')
        ret.update({'comment': comt, 'name': ''})
        self.assertDictEqual(filestate.copy_('', source), ret)

        mock_t = MagicMock(return_value=True)
        mock_f = MagicMock(return_value=False)
        mock_uid = MagicMock(side_effect=[''])
        mock_gid = MagicMock(side_effect=[''])
        mock_user = MagicMock(return_value=user)
        mock_grp = MagicMock(return_value=group)
        mock_io = MagicMock(side_effect=IOError)
        with patch.object(os.path, 'isabs', mock_f):
            comt = ('Specified file {0} is not an absolute path'.format(name))
            ret.update({'comment': comt, 'name': name})
            self.assertDictEqual(filestate.copy_(name, source), ret)

        with patch.object(os.path, 'isabs', mock_t):
            with patch.object(os.path, 'exists', mock_f):
                comt = ('Source file "{0}" is not present'.format(source))
                ret.update({'comment': comt, 'result': False})
                self.assertDictEqual(filestate.copy_(name, source), ret)

            with patch.object(os.path, 'exists', mock_t):
                with patch.dict(filestate.__salt__,
                                {'file.user_to_uid': mock_uid,
                                 'file.group_to_gid': mock_gid,
                                 'file.get_user': mock_user,
                                 'file.get_group': mock_grp,
                                 'file.get_mode': mock_grp,
                                 'file.check_perms': mock_t}):

                    # Group argument is ignored on Windows systems. Group is set
                    # to user
                    if salt.utils.platform.is_windows():
                        comt = ('User salt is not available Group salt'
                                ' is not available')
                    else:
                        comt = ('User salt is not available Group saltstack'
                                ' is not available')
                    ret.update({'comment': comt, 'result': False})
                    self.assertDictEqual(filestate.copy_(name, source, user=user,
                                                         group=group), ret)

                    comt1 = ('Failed to delete "{0}" in preparation for'
                             ' forced move'.format(name))
                    comt2 = ('The target file "{0}" exists and will not be '
                             'overwritten'.format(name))
                    comt3 = ('File "{0}" is set to be copied to "{1}"'
                             .format(source, name))
                    with patch.object(os.path, 'isdir', mock_f):
                        with patch.object(os.path, 'lexists', mock_t):
                            with patch.dict(filestate.__opts__,
                                            {'test': False}):
                                with patch.dict(filestate.__salt__,
                                                {'file.remove': mock_io}):
                                    ret.update({'comment': comt1,
                                                'result': False})
                                    self.assertDictEqual(filestate.copy_
                                                         (name, source,
                                                          preserve=True,
                                                          force=True), ret)

                                with patch.object(os.path, 'isfile', mock_t):
                                    ret.update({'comment': comt2,
                                                'result': True})
                                    self.assertDictEqual(filestate.copy_
                                                         (name, source,
                                                          preserve=True), ret)

                        with patch.object(os.path, 'lexists', mock_f):
                            with patch.dict(filestate.__opts__, {'test': True}):
                                ret.update({'comment': comt3, 'result': None})
                                self.assertDictEqual(filestate.copy_
                                                     (name, source,
                                                      preserve=True), ret)

                            with patch.dict(filestate.__opts__, {'test': False}):
                                comt = ('The target directory /tmp is'
                                        ' not present')
                                ret.update({'comment': comt, 'result': False})
                                self.assertDictEqual(filestate.copy_
                                                     (name, source,
                                                      preserve=True), ret)

    # 'rename' function tests: 1

    def test_rename(self):
        '''
        Test if the source file exists on the system,
        rename it to the named file.
        '''
        name = '/tmp/salt'
        source = '/tmp/salt/salt'

        ret = {'name': name,
               'result': False,
               'comment': '',
               'changes': {}}

        comt = ('Must provide name to file.rename')
        ret.update({'comment': comt, 'name': ''})
        self.assertDictEqual(filestate.rename('', source), ret)

        mock_t = MagicMock(return_value=True)
        mock_f = MagicMock(return_value=False)

        mock_lex = MagicMock(side_effect=[False, True, True])
        with patch.object(os.path, 'isabs', mock_f):
            comt = ('Specified file {0} is not an absolute path'.format(name))
            ret.update({'comment': comt, 'name': name})
            self.assertDictEqual(filestate.rename(name, source), ret)

        mock_lex = MagicMock(return_value=False)
        with patch.object(os.path, 'isabs', mock_t):
            with patch.object(os.path, 'lexists', mock_lex):
                comt = ('Source file "{0}" has already been moved out of '
                        'place'.format(source))
                ret.update({'comment': comt, 'result': True})
                self.assertDictEqual(filestate.rename(name, source), ret)

        mock_lex = MagicMock(side_effect=[True, True, True])
        with patch.object(os.path, 'isabs', mock_t):
            with patch.object(os.path, 'lexists', mock_lex):
                comt = ('The target file "{0}" exists and will not be '
                        'overwritten'.format(name))
                ret.update({'comment': comt, 'result': True})
                self.assertDictEqual(filestate.rename(name, source), ret)

        mock_lex = MagicMock(side_effect=[True, True, True])
        mock_rem = MagicMock(side_effect=IOError)
        with patch.object(os.path, 'isabs', mock_t):
            with patch.object(os.path, 'lexists', mock_lex):
                with patch.dict(filestate.__opts__, {'test': False}):
                    comt = ('Failed to delete "{0}" in preparation for '
                            'forced move'.format(name))
                    with patch.dict(filestate.__salt__,
                                    {'file.remove': mock_rem}):
                        ret.update({'name': name,
                                    'comment': comt,
                                    'result': False})
                        self.assertDictEqual(filestate.rename(name, source,
                                                              force=True), ret)

        mock_lex = MagicMock(side_effect=[True, False, False])
        with patch.object(os.path, 'isabs', mock_t):
            with patch.object(os.path, 'lexists', mock_lex):
                with patch.dict(filestate.__opts__, {'test': True}):
                    comt = ('File "{0}" is set to be moved to "{1}"'
                            .format(source, name))
                    ret.update({'name': name,
                                'comment': comt,
                                'result': None})
                    self.assertDictEqual(filestate.rename(name, source), ret)

        mock_lex = MagicMock(side_effect=[True, False, False])
        with patch.object(os.path, 'isabs', mock_t):
            with patch.object(os.path, 'lexists', mock_lex):
                with patch.object(os.path, 'isdir', mock_f):
                    with patch.dict(filestate.__opts__, {'test': False}):
                        comt = ('The target directory /tmp is not present')
                        ret.update({'name': name,
                                    'comment': comt,
                                    'result': False})
                        self.assertDictEqual(filestate.rename(name, source),
                                             ret)

        mock_lex = MagicMock(side_effect=[True, False, False])
        with patch.object(os.path, 'isabs', mock_t):
            with patch.object(os.path, 'lexists', mock_lex):
                with patch.object(os.path, 'isdir', mock_t):
                    with patch.object(os.path, 'islink', mock_f):
                        with patch.dict(filestate.__opts__, {'test': False}):
                            with patch.object(shutil, 'move',
                                              MagicMock(side_effect=IOError)):
                                comt = ('Failed to move "{0}" to "{1}"'
                                        .format(source, name))
                                ret.update({'name': name,
                                            'comment': comt,
                                            'result': False})
                                self.assertDictEqual(filestate.rename(name,
                                                                      source),
                                                     ret)

        mock_lex = MagicMock(side_effect=[True, False, False])
        with patch.object(os.path, 'isabs', mock_t):
            with patch.object(os.path, 'lexists', mock_lex):
                with patch.object(os.path, 'isdir', mock_t):
                    with patch.object(os.path, 'islink', mock_f):
                        with patch.dict(filestate.__opts__, {'test': False}):
                            with patch.object(shutil, 'move', MagicMock()):
                                comt = ('Moved "{0}" to "{1}"'.format(source,
                                                                      name))
                                ret.update({'name': name,
                                            'comment': comt,
                                            'result': True,
                                            'changes': {name: source}})
                                self.assertDictEqual(filestate.rename(name,
                                                                      source),
                                                     ret)

    # 'accumulated' function tests: 1

    def test_accumulated(self):
        '''
        Test to prepare accumulator which can be used in template in file.
        '''
        with patch('salt.states.file._load_accumulators',
                   MagicMock(return_value=({}, {}))), \
                           patch('salt.states.file._persist_accummulators',
                                 MagicMock(return_value=True)):
            name = 'animals_doing_things'
            filename = '/tmp/animal_file.txt'
            text = ' jumps over the lazy dog.'

            ret = {'name': name,
                   'result': False,
                   'comment': '',
                   'changes': {}}

            comt = ('Must provide name to file.accumulated')
            ret.update({'comment': comt, 'name': ''})
            self.assertDictEqual(filestate.accumulated('', filename, text), ret)

            comt = ('No text supplied for accumulator')
            ret.update({'comment': comt, 'name': name})
            self.assertDictEqual(filestate.accumulated(name, filename, None), ret)

            with patch.dict(filestate.__low__, {'require_in': 'file',
                                                'watch_in': 'salt',
                                                '__sls__': 'SLS', '__id__': 'ID'}):
                comt = ('Orphaned accumulator animals_doing_things in SLS:ID')
                ret.update({'comment': comt, 'name': name})
                self.assertDictEqual(filestate.accumulated(name, filename, text),
                                     ret)

            with patch.dict(filestate.__low__, {'require_in': [{'file': 'A'}],
                                                'watch_in': [{'B': 'C'}],
                                                '__sls__': 'SLS', '__id__': 'ID'}):
                comt = ('Accumulator {0} for file {1} '
                        'was charged by text'.format(name, filename))
                ret.update({'comment': comt, 'name': name, 'result': True})
                self.assertDictEqual(filestate.accumulated(name, filename, text),
                                     ret)

        # 'serialize' function tests: 1

        def test_serialize_into_managed_file(self):
            '''
            Test to serializes dataset and store it into managed file.
            '''
            name = '/etc/dummy/package.json'

            ret = {'name': name,
                   'result': False,
                   'comment': '',
                   'changes': {}}

            comt = ('Must provide name to file.serialize')
            ret.update({'comment': comt, 'name': ''})
            self.assertDictEqual(filestate.serialize(''), ret)

            mock_t = MagicMock(return_value=True)
            mock_f = MagicMock(return_value=False)
            with patch.object(os.path, 'isfile', mock_f):
                comt = ('File {0} is not present and is not set for '
                        'creation'.format(name))
                ret.update({'comment': comt, 'name': name, 'result': True})
                self.assertDictEqual(filestate.serialize(name, create=False), ret)

            comt = ("Only one of 'dataset' and 'dataset_pillar' is permitted")
            ret.update({'comment': comt, 'result': False})
            self.assertDictEqual(filestate.serialize(name, dataset=True,
                                                     dataset_pillar=True), ret)

            comt = ("Neither 'dataset' nor 'dataset_pillar' was defined")
            ret.update({'comment': comt, 'result': False})
            self.assertDictEqual(filestate.serialize(name), ret)

            with patch.object(os.path, 'isfile', mock_t):
                comt = ('Python format is not supported for merging')
                ret.update({'comment': comt, 'result': False})
                self.assertDictEqual(filestate.serialize(name, dataset=True,
                                                         merge_if_exists=True,
                                                         formatter='python'), ret)

            comt = ('A format is not supported')
            ret.update({'comment': comt, 'result': False})
            self.assertDictEqual(filestate.serialize(name, dataset=True,
                                                     formatter='A'), ret)
            mock_changes = MagicMock(return_value=True)
            mock_no_changes = MagicMock(return_value=False)

            # __opts__['test']=True with changes
            with patch.dict(filestate.__salt__,
                            {'file.check_managed_changes': mock_changes}):
                with patch.dict(filestate.__opts__, {'test': True}):
                    comt = ('Dataset will be serialized and stored into {0}'
                            .format(name))
                    ret.update({'comment': comt, 'result': None, 'changes': True})
                    self.assertDictEqual(
                        filestate.serialize(name, dataset=True,
                                            formatter='python'), ret)

            # __opts__['test']=True without changes
            with patch.dict(filestate.__salt__,
                            {'file.check_managed_changes': mock_no_changes}):
                with patch.dict(filestate.__opts__, {'test': True}):
                    comt = ('The file {0} is in the correct state'
                            .format(name))
                    ret.update({'comment': comt, 'result': True, 'changes': False})
                    self.assertDictEqual(
                        filestate.serialize(name,
                                            dataset=True, formatter='python'), ret)

            mock = MagicMock(return_value=ret)
            with patch.dict(filestate.__opts__, {'test': False}):
                with patch.dict(filestate.__salt__, {'file.manage_file': mock}):
                    comt = ('Dataset will be serialized and stored into {0}'
                            .format(name))
                    ret.update({'comment': comt, 'result': None})
                    self.assertDictEqual(filestate.serialize(name, dataset=True,
                                                             formatter='python'),
                                         ret)

    # 'mknod' function tests: 1

    def test_mknod(self):
        '''
        Test to create a special file similar to the 'nix mknod command.
        '''
        name = '/dev/AA'
        ntype = 'a'

        ret = {'name': name,
               'result': False,
               'comment': '',
               'changes': {}}

        comt = ('Must provide name to file.mknod')
        ret.update({'comment': comt, 'name': ''})
        self.assertDictEqual(filestate.mknod('', ntype), ret)

        comt = ("Node type unavailable: 'a'. Available node types are "
                "character ('c'), block ('b'), and pipe ('p')")
        ret.update({'comment': comt, 'name': name})
        self.assertDictEqual(filestate.mknod(name, ntype), ret)

    # 'mod_run_check_cmd' function tests: 1

    def test_mod_run_check_cmd(self):
        '''
        Test to execute the check_cmd logic.
        '''
        cmd = 'A'
        filename = 'B'

        ret = {'comment': 'check_cmd execution failed',
               'result': False, 'skip_watch': True}

        mock = MagicMock(side_effect=[{'retcode': 1}, {'retcode': 0}])
        with patch.dict(filestate.__salt__, {'cmd.run_all': mock}):
            self.assertDictEqual(filestate.mod_run_check_cmd(cmd, filename),
                                 ret)

            self.assertTrue(filestate.mod_run_check_cmd(cmd, filename))

    @skipIf(not HAS_DATEUTIL, NO_DATEUTIL_REASON)
    def test_retention_schedule(self):
        '''
        Test to execute the retention_schedule logic.

        This test takes advantage of knowing which files it is generating,
        which means it can easily generate list of which files it should keep.
        '''

        def generate_fake_files(format='example_name_%Y%m%dT%H%M%S.tar.bz2',
                                starting=datetime(2016, 2, 8, 9),
                                every=relativedelta(minutes=30),
                                ending=datetime(2015, 12, 25),
                                maxfiles=None):
            '''
            For starting, make sure that it's over a week from the beginning of the month
            For every, pick only one of minutes, hours, days, weeks, months or years
            For ending, the further away it is from starting, the slower the tests run
            Full coverage requires over a year of separation, but that's painfully slow.
            '''

            if every.years:
                ts = datetime(starting.year, 1, 1)
            elif every.months:
                ts = datetime(starting.year, starting.month, 1)
            elif every.days:
                ts = datetime(starting.year, starting.month, starting.day)
            elif every.hours:
                ts = datetime(starting.year, starting.month, starting.day, starting.hour)
            elif every.minutes:
                ts = datetime(starting.year, starting.month, starting.day, starting.hour, 0)
            else:
                raise NotImplementedError("not sure what you're trying to do here")

            fake_files = []
            count = 0
            while ending < ts:
                fake_files.append(ts.strftime(format=format))
                count += 1
                if maxfiles and maxfiles == 'all' or maxfiles and count >= maxfiles:
                    break
                ts -= every
            return fake_files

        fake_name = '/some/dir/name'
        fake_retain = {
            'most_recent': 2,
            'first_of_hour': 4,
            'first_of_day': 7,
            'first_of_week': 6,
            'first_of_month': 6,
            'first_of_year': 'all',
        }
        fake_strptime_format = 'example_name_%Y%m%dT%H%M%S.tar.bz2'
        fake_matching_file_list = generate_fake_files()
        # Add some files which do not match fake_strptime_format
        fake_no_match_file_list = generate_fake_files(format='no_match_%Y%m%dT%H%M%S.tar.bz2',
                                                      every=relativedelta(days=1))

        def lstat_side_effect(path):
            import re
            from time import mktime
            x = re.match(r'^[^\d]*(\d{8}T\d{6})\.tar\.bz2$', path).group(1)
            ts = mktime(datetime.strptime(x, '%Y%m%dT%H%M%S').timetuple())
            return {'st_atime': 0.0, 'st_ctime': 0.0, 'st_gid': 0,
                    'st_mode': 33188, 'st_mtime': ts,
                    'st_nlink': 1, 'st_size': 0, 'st_uid': 0,
                   }

        mock_t = MagicMock(return_value=True)
        mock_f = MagicMock(return_value=False)
        mock_lstat = MagicMock(side_effect=lstat_side_effect)
        mock_remove = MagicMock()

        def run_checks(isdir=mock_t, strptime_format=None, test=False):
            expected_ret = {
                    'name': fake_name,
                    'changes': {'retained': [], 'deleted': [], 'ignored': []},
                    'result': True,
                    'comment': 'Name provided to file.retention must be a directory',
                }
            if strptime_format:
                fake_file_list = sorted(fake_matching_file_list + fake_no_match_file_list)
            else:
                fake_file_list = sorted(fake_matching_file_list)
            mock_readdir = MagicMock(return_value=fake_file_list)

            with patch.dict(filestate.__opts__, {'test': test}):
                with patch.object(os.path, 'isdir', isdir):
                    mock_readdir.reset_mock()
                    with patch.dict(filestate.__salt__, {'file.readdir': mock_readdir}):
                        with patch.dict(filestate.__salt__, {'file.lstat': mock_lstat}):
                            mock_remove.reset_mock()
                            with patch.dict(filestate.__salt__, {'file.remove': mock_remove}):
                                if strptime_format:
                                    actual_ret = filestate.retention_schedule(fake_name, fake_retain,
                                                                              strptime_format=fake_strptime_format)
                                else:
                                    actual_ret = filestate.retention_schedule(fake_name, fake_retain)

            if not isdir():
                mock_readdir.assert_has_calls([])
                expected_ret['result'] = False
            else:
                mock_readdir.assert_called_once_with(fake_name)
                ignored_files = fake_no_match_file_list if strptime_format else []
                retained_files = set(generate_fake_files(maxfiles=fake_retain['most_recent']))
                junk_list = [('first_of_hour', relativedelta(hours=1)),
                             ('first_of_day', relativedelta(days=1)),
                             ('first_of_week', relativedelta(weeks=1)),
                             ('first_of_month', relativedelta(months=1)),
                             ('first_of_year', relativedelta(years=1))]
                for retainable, retain_interval in junk_list:
                    new_retains = set(generate_fake_files(maxfiles=fake_retain[retainable], every=retain_interval))
                    # if we generate less than the number of files expected,
                    # then the oldest file will also be retained
                    # (correctly, since it's the first in it's category)
                    if fake_retain[retainable] == 'all' or len(new_retains) < fake_retain[retainable]:
                        new_retains.add(fake_file_list[0])
                    retained_files |= new_retains

                deleted_files = sorted(list(set(fake_file_list) - retained_files - set(ignored_files)), reverse=True)
                retained_files = sorted(list(retained_files), reverse=True)
                expected_ret['changes'] = {'retained': retained_files, 'deleted': deleted_files, 'ignored': ignored_files}
                if test:
                    expected_ret['result'] = None
                    expected_ret['comment'] = ('{0} backups would have been removed from {1}.\n'
                                               ''.format(len(deleted_files), fake_name))
                else:
                    expected_ret['comment'] = ('{0} backups were removed from {1}.\n'
                                               ''.format(len(deleted_files), fake_name))
                    mock_remove.assert_has_calls(
                            [call(os.path.join(fake_name, x)) for x in deleted_files],
                            any_order=True
                        )

            self.assertDictEqual(actual_ret, expected_ret)

        run_checks(isdir=mock_f)
        run_checks()
        run_checks(test=True)
        run_checks(strptime_format=fake_strptime_format)
        run_checks(strptime_format=fake_strptime_format, test=True)


class TestFindKeepFiles(TestCase):

    @skipIf(salt.utils.platform.is_windows(), 'Do not run on Windows')
    def test__find_keep_files_unix(self):
        keep = filestate._find_keep_files(
            '/test/parent_folder',
            ['/test/parent_folder/meh.txt']
        )
        expected = [
            '/',
            '/test',
            '/test/parent_folder',
            '/test/parent_folder/meh.txt',
        ]
        actual = sorted(list(keep))
        assert actual == expected, actual

    @skipIf(not salt.utils.platform.is_windows(), 'Only run on Windows')
    def test__find_keep_files_win32(self):
        '''
        Test _find_keep_files. The `_find_keep_files` function is only called by
        _clean_dir, so case doesn't matter. Should return all lower case.
        '''
        keep = filestate._find_keep_files(
            'c:\\test\\parent_folder',
            ['C:\\test\\parent_folder\\meh-1.txt',
             'C:\\Test\\Parent_folder\\Meh-2.txt']
        )
        expected = [
            'c:\\',
            'c:\\test',
            'c:\\test\\parent_folder',
            'c:\\test\\parent_folder\\meh-1.txt',
            'c:\\test\\parent_folder\\meh-2.txt']
        actual = sorted(list(keep))
        self.assertListEqual(actual, expected)


class TestFileTidied(TestCase):
    def setUp(self):
        setattr(filestate, '__opts__', {})
        setattr(filestate, '__salt__', {})

    def tearDown(self):
        delattr(filestate, '__opts__')
        delattr(filestate, '__salt__')

    def test__tidied(self):
        name = os.sep + 'test'
        if salt.utils.platform.is_windows():
            name = 'c:' + name
        walker = [
            (os.path.join('test', 'test1'), [], ['file1']),
            (os.path.join('test', 'test2', 'test3'), [], []),
            (os.path.join('test', 'test2'), ['test3'], ['file2']),
            ('test', ['test1', 'test2'], ['file3'])]
        today_delta = datetime.today() - datetime.utcfromtimestamp(0)
        remove = MagicMock(name='file.remove')
        with patch('os.walk', return_value=walker), \
                patch('os.path.islink', return_value=False), \
                patch('os.path.getatime', return_value=today_delta.total_seconds()), \
                patch('os.path.getsize', return_value=10), \
                patch.dict(filestate.__opts__, {'test': False}), \
                patch.dict(filestate.__salt__, {'file.remove': remove}), \
                patch('os.path.isdir', return_value=True):
            ret = filestate.tidied(name=name)
        exp = {
            'name': name,
            'changes': {
                'removed': [
                    os.path.join('test', 'test1', 'file1'),
                    os.path.join('test', 'test2', 'file2'),
                    os.path.join('test', 'file3')]},
            'result': True,
            'comment': 'Removed 3 files or directories from directory {0}'.format(name),
        }
        self.assertDictEqual(exp, ret)
        assert remove.call_count == 3

        remove.reset_mock()
        with patch('os.walk', return_value=walker), \
                patch('os.path.islink', return_value=False), \
                patch('os.path.getatime', return_value=today_delta.total_seconds()), \
                patch('os.path.getsize', return_value=10), \
                patch.dict(filestate.__opts__, {'test': False}), \
                patch.dict(filestate.__salt__, {'file.remove': remove}), \
                patch('os.path.isdir', return_value=True):
            ret = filestate.tidied(name=name, rmdirs=True)
        exp = {
            'name': name,
            'changes': {
                'removed': [
                    os.path.join('test', 'test1', 'file1'),
                    os.path.join('test', 'test2', 'file2'),
                    os.path.join('test', 'test2', 'test3'),
                    os.path.join('test', 'file3'),
                    os.path.join('test', 'test1'),
                    os.path.join('test', 'test2')]},
            'result': True,
            'comment': 'Removed 6 files or directories from directory {0}'.format(name),
        }
        self.assertDictEqual(exp, ret)
        assert remove.call_count == 6

    def test__bad_input(self):
        exp = {
            'name': 'test/',
            'changes': {},
            'result': False,
            'comment': 'Specified file test/ is not an absolute path',
        }
        assert filestate.tidied(name='test/') == exp
        exp = {
            'name': '/bad-directory-name/',
            'changes': {},
            'result': False,
            'comment': '/bad-directory-name/ does not exist or is not a directory.',
        }
        assert filestate.tidied(name='/bad-directory-name/') == exp


@skipIf(not salt.utils.platform.is_linux(), 'Selinux only supported on linux')
class TestSelinux(TestCase, LoaderModuleMockMixin):
    def setup_loader_modules(self):
        return {
            filestate: {
                '__env__': 'base',
                '__salt__': {
                    'file.manage_file': False
                    },
                '__opts__': {'test': False, 'cachedir': ''},
                '__instance_id__': '',
                '__low__': {},
                '__utils__': {},
            }
        }

    def test_selinux_change(self):
        file_name = '/tmp/some-test-file'
        check_perms_result = [
            {
                "comment": "The file {0} is set to be changed".format(file_name),
                "changes": {
                    "selinux": {
                        "New": "User: unconfined_u Type: lost_found_t",
                        "Old": "User: system_u Type: user_tmp_t"
                    }
                },
                "name": file_name,
                "result": True
            },
            {
                "luser": "root",
                "lmode": "0644",
                "lgroup": "root"
            }
        ]

        with patch.object(os.path, 'exists', MagicMock(return_value=True)):
            with patch.dict(filestate.__salt__, {'file.source_list': MagicMock(return_value=[file_name, None]),
                                                 'file.check_perms': MagicMock(return_value=check_perms_result)
                                                }):
                ret = filestate.managed(file_name, selinux={'seuser': 'unconfined_u', 'setype': 'user_tmp_t'})
                self.assertEqual(True, ret['result'])<|MERGE_RESOLUTION|>--- conflicted
+++ resolved
@@ -968,12 +968,8 @@
                                                '"ignore_dirs" at the same '
                                                'time.',
                                     'changes': {}})
-<<<<<<< HEAD
                         with patch.object(os.path, 'isdir', mock_t), \
                               patch('salt.states.file._check_directory_win', mock_check):
-=======
-                        with patch.object(os.path, 'isdir', mock_t):
->>>>>>> a4156f1a
                             self.assertDictEqual(filestate.directory
                                                  (name, user=user,
                                                   recurse=recurse, group=group),
