--- conflicted
+++ resolved
@@ -58,9 +58,6 @@
     def setup_loader_modules(self):
         return {core: {}}
 
-<<<<<<< HEAD
-    @skipIf(not salt.utils.platform.is_linux(), 'System is not Linux')
-=======
     @patch("os.path.isfile")
     def test_parse_etc_os_release(self, path_isfile_mock):
         path_isfile_mock.side_effect = lambda x: x == "/usr/lib/os-release"
@@ -90,8 +87,7 @@
         os_release = core._parse_os_release(["/etc/os-release", "/usr/lib/os-release"])
         self.assertEqual(os_release, {})
 
-    @skipIf(not salt.utils.is_linux(), 'System is not Linux')
->>>>>>> 633e1208
+    @skipIf(not salt.utils.platform.is_linux(), 'System is not Linux')
     def test_gnu_slash_linux_in_os_name(self):
         '''
         Test to return a list of all enabled services
@@ -287,14 +283,9 @@
                                 distro_mock = MagicMock(
                                     return_value=os_release_map['linux_distribution']
                                 )
-<<<<<<< HEAD
                                 with patch('salt.utils.files.fopen', mock_open()) as suse_release_file:
-                                    suse_release_file.return_value.__iter__.return_value = os_release_map.get('suse_release_file', '').splitlines()
-=======
-                                with patch("salt.utils.fopen", mock_open()) as suse_release_file:
                                     suse_release_file.return_value.__iter__.return_value = \
                                         os_release_map.get('suse_release_file', '').splitlines()
->>>>>>> 633e1208
                                     with patch.object(core, 'linux_distribution', distro_mock):
                                         with patch.object(core, '_linux_gpu_data', empty_mock):
                                             with patch.object(core, '_linux_cpudata', empty_mock):
@@ -466,13 +457,8 @@
         }
         self._run_suse_os_grains_tests(_os_release_map, expectation)
 
-<<<<<<< HEAD
-    @skipIf(not salt.utils.platform.is_linux(), 'System is not Linux')
-    def test_ubuntu_os_grains(self):
-=======
-    @skipIf(not salt.utils.is_linux(), 'System is not Linux')
+    @skipIf(not salt.utils.platform.is_linux(), 'System is not Linux')
     def test_debian_7_os_grains(self):
->>>>>>> 633e1208
         '''
         Test if OS grains are parsed correctly in Debian 7 "wheezy"
         '''
@@ -551,56 +537,7 @@
         }
         self._run_os_grains_tests("ubuntu-16.04", _os_release_map, expectation)
 
-<<<<<<< HEAD
-        if six.PY2:
-            built_in = '__builtin__'
-        else:
-            built_in = 'builtins'
-
-        orig_import = __import__
-
-        def _import_mock(name, *args):
-            if name == 'lsb_release':
-                raise ImportError('No module named lsb_release')
-            return orig_import(name, *args)
-
-        # Skip the first if statement
-        with patch.object(salt.utils.platform, 'is_proxy',
-                          MagicMock(return_value=False)):
-            # Skip the selinux/systemd stuff (not pertinent)
-            with patch.object(core, '_linux_bin_exists',
-                              MagicMock(return_value=False)):
-                # Skip the init grain compilation (not pertinent)
-                with patch.object(os.path, 'exists', path_isfile_mock):
-                    # Ensure that lsb_release fails to import
-                    with patch('{0}.__import__'.format(built_in),
-                               side_effect=_import_mock):
-                        # Skip all the /etc/*-release stuff (not pertinent)
-                        with patch.object(os.path, 'isfile', path_isfile_mock):
-                            with patch.object(core, '_parse_os_release', os_release_mock):
-                                # Mock linux_distribution to give us the OS
-                                # name that we want.
-                                distro_mock = MagicMock(return_value=('Ubuntu', '16.04', 'xenial'))
-                                with patch('salt.utils.files.fopen', mock_open()) as suse_release_file:
-                                    suse_release_file.return_value.__iter__.return_value = os_release_map.get(
-                                        'suse_release_file', '').splitlines()
-                                    with patch.object(core, 'linux_distribution', distro_mock):
-                                        with patch.object(core, '_linux_gpu_data', empty_mock):
-                                            with patch.object(core, '_linux_cpudata', empty_mock):
-                                                with patch.object(core, '_virtual', empty_mock):
-                                                    # Mock the osarch
-                                                    with patch.dict(core.__salt__, {'cmd.run': osarch_mock}):
-                                                        os_grains = core.os_data()
-
-        self.assertEqual(os_grains.get('os'), 'Ubuntu')
-        self.assertEqual(os_grains.get('os_family'), 'Debian')
-        self.assertEqual(os_grains.get('osfullname'), os_release_map['osfullname'])
-        self.assertEqual(os_grains.get('oscodename'), os_release_map['oscodename'])
-        self.assertEqual(os_grains.get('osrelease'), os_release_map['osrelease'])
-        self.assertListEqual(list(os_grains.get('osrelease_info')), os_release_map['osrelease_info'])
-        self.assertEqual(os_grains.get('osmajorrelease'), os_release_map['osmajorrelease'])
-=======
-    @skipIf(not salt.utils.is_linux(), 'System is not Linux')
+    @skipIf(not salt.utils.platform.is_linux(), 'System is not Linux')
     def test_ubuntu_artful_os_grains(self):
         '''
         Test if OS grains are parsed correctly in Ubuntu 17.10 "Artful Aardvark"
@@ -619,7 +556,6 @@
             'osfinger': 'Ubuntu-17.10',
         }
         self._run_os_grains_tests("ubuntu-17.10", _os_release_map, expectation)
->>>>>>> 633e1208
 
     def test_windows_iscsi_iqn_grains(self):
         cmd_run_mock = MagicMock(
