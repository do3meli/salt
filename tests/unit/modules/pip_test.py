--- conflicted
+++ resolved
@@ -1,11 +1,8 @@
 # -*- coding: utf-8 -*-
 
 # Import python libs
-<<<<<<< HEAD
 from __future__ import absolute_import
-=======
 import os
->>>>>>> 7a58878e
 
 # Import Salt Testing libs
 from salttesting import skipIf, TestCase
@@ -27,12 +24,8 @@
         mock = MagicMock(return_value={'retcode': 0, 'stdout': ''})
         with patch.dict(pip.__salt__, {'cmd.run_all': mock}):
             pip.install(requirements='requirements.txt')
-<<<<<<< HEAD
-            expected_cmd = 'pip install --requirement="requirements.txt"'
-=======
             expected_cmd = ['pip', 'install', '--requirement',
                             'requirements.txt']
->>>>>>> 7a58878e
             mock.assert_called_once_with(
                 expected_cmd,
                 saltenv='base',
@@ -290,11 +283,7 @@
         mock = MagicMock(return_value={'retcode': 0, 'stdout': ''})
         with patch.dict(pip.__salt__, {'cmd.run_all': mock}):
             pip.install(requirements='salt://requirements.txt')
-<<<<<<< HEAD
-            expected_cmd = 'pip install --requirement="my_cached_reqs"'
-=======
             expected = ['pip', 'install', '--requirement', 'my_cached_reqs']
->>>>>>> 7a58878e
             mock.assert_called_once_with(
                 expected,
                 saltenv='base',
@@ -759,13 +748,7 @@
         with patch.dict(pip.__salt__, {'cmd.run_all': mock}):
             pip.install(requirements=requirements)
             mock.assert_called_once_with(
-<<<<<<< HEAD
-                'pip install '
-                '--requirement="my_cached_reqs-1" '
-                '--requirement="my_cached_reqs-2"',
-=======
-                expected,
->>>>>>> 7a58878e
+                expected,
                 saltenv='base',
                 runas=None,
                 cwd=None,
@@ -779,13 +762,7 @@
         with patch.dict(pip.__salt__, {'cmd.run_all': mock}):
             pip.install(requirements=','.join(requirements))
             mock.assert_called_once_with(
-<<<<<<< HEAD
-                'pip install '
-                '--requirement="my_cached_reqs-1" '
-                '--requirement="my_cached_reqs-2"',
-=======
-                expected,
->>>>>>> 7a58878e
+                expected,
                 saltenv='base',
                 runas=None,
                 cwd=None,
@@ -799,11 +776,7 @@
         with patch.dict(pip.__salt__, {'cmd.run_all': mock}):
             pip.install(requirements=requirements[0])
             mock.assert_called_once_with(
-<<<<<<< HEAD
-                'pip install --requirement="my_cached_reqs-1"',
-=======
                 ['pip', 'install', '--requirement', cached_reqs[0]],
->>>>>>> 7a58878e
                 saltenv='base',
                 runas=None,
                 cwd=None,
@@ -830,13 +803,7 @@
         with patch.dict(pip.__salt__, {'cmd.run_all': mock}):
             pip.uninstall(requirements=requirements)
             mock.assert_called_once_with(
-<<<<<<< HEAD
-                'pip uninstall -y '
-                '--requirement="my_cached_reqs-1" '
-                '--requirement="my_cached_reqs-2"',
-=======
-                expected,
->>>>>>> 7a58878e
+                expected,
                 saltenv='base',
                 runas=None,
                 cwd=None,
@@ -850,13 +817,7 @@
         with patch.dict(pip.__salt__, {'cmd.run_all': mock}):
             pip.uninstall(requirements=','.join(requirements))
             mock.assert_called_once_with(
-<<<<<<< HEAD
-                'pip uninstall -y '
-                '--requirement="my_cached_reqs-1" '
-                '--requirement="my_cached_reqs-2"',
-=======
-                expected,
->>>>>>> 7a58878e
+                expected,
                 saltenv='base',
                 runas=None,
                 cwd=None,
@@ -870,11 +831,7 @@
         with patch.dict(pip.__salt__, {'cmd.run_all': mock}):
             pip.uninstall(requirements=requirements[0])
             mock.assert_called_once_with(
-<<<<<<< HEAD
-                'pip uninstall -y --requirement="my_cached_reqs-1"',
-=======
                 ['pip', 'uninstall', '-y', '--requirement', cached_reqs[0]],
->>>>>>> 7a58878e
                 saltenv='base',
                 runas=None,
                 cwd=None,
