# -*- coding: utf-8 -*-
'''
    :codeauthor: :email:`Rupesh Tare <rupesht@saltstack.com>`
'''
# Import Python libs
from __future__ import absolute_import
import os
import textwrap

# Import Salt Testing Libs
from tests.support.mixins import LoaderModuleMockMixin
from tests.support.unit import TestCase, skipIf
from tests.support.mock import (
    mock_open,
    MagicMock,
    patch,
    NO_MOCK,
    NO_MOCK_REASON
)

# Import Salt Libs
<<<<<<< HEAD
import salt.utils.files
import salt.utils.path
from salt.exceptions import CommandExecutionError
=======
import salt.utils
from salt.exceptions import CommandExecutionError, CommandNotFoundError
>>>>>>> 47d982fd
import salt.modules.mount as mount

MOCK_SHELL_FILE = 'A B C D F G\n'


@skipIf(NO_MOCK, NO_MOCK_REASON)
class MountTestCase(TestCase, LoaderModuleMockMixin):
    '''
    Test cases for salt.modules.mount
    '''
    def setup_loader_modules(self):
        return {mount: {}}

    def test_active(self):
        '''
        List the active mounts.
        '''
        with patch.dict(mount.__grains__, {'os': 'FreeBSD', 'kernel': 'FreeBSD'}):
            # uid=user1 tests the improbable case where a OS returns a name
            # instead of a numeric id, for #25293
            mock = MagicMock(return_value='A B C D,E,F,uid=user1,gid=grp1')
            mock_user = MagicMock(return_value={'uid': '100'})
            mock_group = MagicMock(return_value={'gid': '100'})
            with patch.dict(mount.__salt__, {'cmd.run_stdout': mock,
                                             'user.info': mock_user,
                                             'group.info': mock_group}):
                self.assertEqual(mount.active(), {'B':
                                                  {'device': 'A',
                                                   'opts': ['D', 'E', 'F',
                                                            'uid=100',
                                                            'gid=100'],
                                                   'fstype': 'C'}})

        with patch.dict(mount.__grains__, {'os': 'Solaris', 'kernel': 'SunOS'}):
            mock = MagicMock(return_value='A * B * C D/E/F')
            with patch.dict(mount.__salt__, {'cmd.run_stdout': mock}):
                self.assertEqual(mount.active(), {'B':
                                                  {'device': 'A',
                                                   'opts': ['D', 'E', 'F'],
                                                   'fstype': 'C'}})

        with patch.dict(mount.__grains__, {'os': 'OpenBSD', 'kernel': 'OpenBSD'}):
            mock = MagicMock(return_value={})
            with patch.object(mount, '_active_mounts_openbsd', mock):
                self.assertEqual(mount.active(), {})

        with patch.dict(mount.__grains__, {'os': 'MacOS', 'kernel': 'Darwin'}):
            mock = MagicMock(return_value={})
            with patch.object(mount, '_active_mounts_darwin', mock):
                self.assertEqual(mount.active(), {})

        with patch.dict(mount.__grains__, {'os': 'MacOS', 'kernel': 'Darwin'}):
            mock = MagicMock(return_value={})
            with patch.object(mount, '_active_mountinfo', mock):
                with patch.object(mount, '_active_mounts_darwin', mock):
                    self.assertEqual(mount.active(extended=True), {})

    def test_fstab(self):
        '''
        List the content of the fstab
        '''
        mock = MagicMock(return_value=False)
        with patch.object(os.path, 'isfile', mock):
            self.assertEqual(mount.fstab(), {})

        mock = MagicMock(return_value=True)
        with patch.dict(mount.__grains__, {'kernel': ''}):
            with patch.object(os.path, 'isfile', mock):
                file_data = '\n'.join(['#',
                                       'A B C D,E,F G H'])
                with patch('salt.utils.files.fopen',
                           mock_open(read_data=file_data),
                           create=True) as m:
                    m.return_value.__iter__.return_value = file_data.splitlines()
                    self.assertEqual(mount.fstab(), {'B': {'device': 'A',
                                                           'dump': 'G',
                                                           'fstype': 'C',
                                                           'opts': ['D', 'E', 'F'],
                                                           'pass': 'H'}})

    def test_vfstab(self):
        '''
        List the content of the vfstab
        '''
        mock = MagicMock(return_value=False)
        with patch.object(os.path, 'isfile', mock):
            self.assertEqual(mount.vfstab(), {})

        mock = MagicMock(return_value=True)
        with patch.dict(mount.__grains__, {'kernel': 'SunOS'}):
            with patch.object(os.path, 'isfile', mock):
                file_data = '\n'.join(['#',
                                       'swap        -   /tmp                tmpfs    -   yes    size=2048m'])
                with patch('salt.utils.files.fopen',
                           mock_open(read_data=file_data),
                           create=True) as m:
                    m.return_value.__iter__.return_value = file_data.splitlines()
                    self.assertEqual(mount.fstab(), {'/tmp': {'device': 'swap',
                                                              'device_fsck': '-',
                                                              'fstype': 'tmpfs',
                                                              'mount_at_boot': 'yes',
                                                              'opts': ['size=2048m'],
                                                              'pass_fsck': '-'}})

    def test_rm_fstab(self):
        '''
        Remove the mount point from the fstab
        '''
        mock_fstab = MagicMock(return_value={})
        with patch.dict(mount.__grains__, {'kernel': ''}):
            with patch.object(mount, 'fstab', mock_fstab):
                with patch('salt.utils.files.fopen', mock_open()):
                    self.assertTrue(mount.rm_fstab('name', 'device'))

    def test_set_fstab(self):
        '''
        Tests to verify that this mount is represented in the fstab,
        change the mount to match the data passed, or add the mount
        if it is not present.
        '''
        mock = MagicMock(return_value=False)
        with patch.object(os.path, 'isfile', mock):
            self.assertRaises(CommandExecutionError,
                              mount.set_fstab, 'A', 'B', 'C')

        mock = MagicMock(return_value=True)
        mock_read = MagicMock(side_effect=OSError)
        with patch.object(os.path, 'isfile', mock):
            with patch.object(salt.utils.files, 'fopen', mock_read):
                self.assertRaises(CommandExecutionError,
                                  mount.set_fstab, 'A', 'B', 'C')

        mock = MagicMock(return_value=True)
        with patch.object(os.path, 'isfile', mock):
            with patch('salt.utils.files.fopen',
                       mock_open(read_data=MOCK_SHELL_FILE)):
                self.assertEqual(mount.set_fstab('A', 'B', 'C'), 'new')

    def test_rm_automaster(self):
        '''
        Remove the mount point from the auto_master
        '''
        mock = MagicMock(return_value={})
        with patch.object(mount, 'automaster', mock):
            self.assertTrue(mount.rm_automaster('name', 'device'))

        mock = MagicMock(return_value={'name': 'name'})
        with patch.object(mount, 'fstab', mock):
            self.assertTrue(mount.rm_automaster('name', 'device'))

    def test_set_automaster(self):
        '''
        Verify that this mount is represented in the auto_salt, change the mount
        to match the data passed, or add the mount if it is not present.
        '''
        mock = MagicMock(return_value=True)
        with patch.object(os.path, 'isfile', mock):
            self.assertRaises(CommandExecutionError,
                              mount.set_automaster,
                              'A', 'B', 'C')

    def test_automaster(self):
        '''
        Test the list the contents of the fstab
        '''
        self.assertDictEqual(mount.automaster(), {})

    def test_mount(self):
        '''
        Mount a device
        '''
        with patch.dict(mount.__grains__, {'os': 'MacOS'}):
            mock = MagicMock(return_value=True)
            with patch.object(os.path, 'exists', mock):
                mock = MagicMock(return_value=None)
                with patch.dict(mount.__salt__, {'file.mkdir': None}):
                    mock = MagicMock(return_value={'retcode': True,
                                                   'stderr': True})
                    with patch.dict(mount.__salt__, {'cmd.run_all': mock}):
                        self.assertTrue(mount.mount('name', 'device'))

                    mock = MagicMock(return_value={'retcode': False,
                                                   'stderr': False})
                    with patch.dict(mount.__salt__, {'cmd.run_all': mock}):
                        self.assertTrue(mount.mount('name', 'device'))

    def test_remount(self):
        '''
        Attempt to remount a device, if the device is not already mounted, mount
        is called
        '''
        with patch.dict(mount.__grains__, {'os': 'MacOS'}):
            mock = MagicMock(return_value=[])
            with patch.object(mount, 'active', mock):
                mock = MagicMock(return_value=True)
                with patch.object(mount, 'mount', mock):
                    self.assertTrue(mount.remount('name', 'device'))

    def test_umount(self):
        '''
        Attempt to unmount a device by specifying the directory it is
        mounted on
        '''
        mock = MagicMock(return_value={})
        with patch.object(mount, 'active', mock):
            self.assertEqual(mount.umount('name'),
                             'name does not have anything mounted')

        mock = MagicMock(return_value={'name': 'name'})
        with patch.object(mount, 'active', mock):
            mock = MagicMock(return_value={'retcode': True, 'stderr': True})
            with patch.dict(mount.__salt__, {'cmd.run_all': mock}):
                self.assertTrue(mount.umount('name'))

            mock = MagicMock(return_value={'retcode': False})
            with patch.dict(mount.__salt__, {'cmd.run_all': mock}):
                self.assertTrue(mount.umount('name'))

    def test_is_fuse_exec(self):
        '''
        Returns true if the command passed is a fuse mountable application
        '''
<<<<<<< HEAD
        with patch.object(salt.utils.path, 'which', return_value=None):
            self.assertFalse(mount.is_fuse_exec('cmd'))

        def _ldd_side_effect(cmd, *args, **kwargs):
            '''
            Neither of these are full ldd output, but what is_fuse_exec is
            looking for is 'libfuse' in the ldd output, so these examples
            should be sufficient enough to test both the True and False cases.
            '''
            return {
                'ldd cmd1': textwrap.dedent('''\
                    linux-vdso.so.1 (0x00007ffeaf5fb000)
                    libfuse3.so.3 => /usr/lib/libfuse3.so.3 (0x00007f91e66ac000)
                    '''),
                'ldd cmd2': textwrap.dedent('''\
                    linux-vdso.so.1 (0x00007ffeaf5fb000)
                    ''')
            }[cmd]
        which_mock = MagicMock(side_effect=lambda x: x)
        ldd_mock = MagicMock(side_effect=_ldd_side_effect)
        with patch.object(salt.utils.path, 'which', which_mock):
            with patch.dict(mount.__salt__, {'cmd.run': _ldd_side_effect}):
                self.assertTrue(mount.is_fuse_exec('cmd1'))
                self.assertFalse(mount.is_fuse_exec('cmd2'))
=======
        # Return False if fuse doesn't exist
        with patch('salt.utils.which', return_value=None):
            self.assertFalse(mount.is_fuse_exec('cmd'))

        # Return CommandNotFoundError if fuse exists, but ldd doesn't exist
        with patch('salt.utils.which', side_effect=[True, False]):
            self.assertRaises(CommandNotFoundError, mount.is_fuse_exec, 'cmd')

        # Return False if fuse exists, ldd exists, but libfuse is not in the
        # return
        with patch('salt.utils.which', side_effect=[True, True]):
            mock = MagicMock(return_value='not correct')
            with patch.dict(mount.__salt__, {'cmd.run': mock}):
                self.assertFalse(mount.is_fuse_exec('cmd'))

        # Return True if fuse exists, ldd exists, and libfuse is in the return
        with patch('salt.utils.which', side_effect=[True, True]):
            mock = MagicMock(return_value='contains libfuse')
            with patch.dict(mount.__salt__, {'cmd.run': mock}):
                self.assertTrue(mount.is_fuse_exec('cmd'))
>>>>>>> 47d982fd

    def test_swaps(self):
        '''
        Return a dict containing information on active swap
        '''

        file_data = '\n'.join(['Filename Type Size Used Priority',
                               '/dev/sda1 partition 31249404 4100 -1'])
        with patch.dict(mount.__grains__, {'os': '', 'kernel': ''}):
            with patch('salt.utils.files.fopen',
                       mock_open(read_data=file_data),
                       create=True) as m:
                m.return_value.__iter__.return_value = file_data.splitlines()

                self.assertDictEqual(mount.swaps(), {'/dev/sda1':
                                                     {'priority': '-1',
                                                      'size': '31249404',
                                                      'type': 'partition',
                                                      'used': '4100'}})

        file_data = '\n'.join(['Device Size Used Unknown Unknown Priority',
                               '/dev/sda1 31249404 4100 unknown unknown -1'])
        mock = MagicMock(return_value=file_data)
        with patch.dict(mount.__grains__, {'os': 'OpenBSD', 'kernel': 'OpenBSD'}):
            with patch.dict(mount.__salt__, {'cmd.run_stdout': mock}):
                self.assertDictEqual(mount.swaps(), {'/dev/sda1':
                                                     {'priority': '-1',
                                                      'size': '31249404',
                                                      'type': 'partition',
                                                      'used': '4100'}})

    def test_swapon(self):
        '''
        Activate a swap disk
        '''
        mock = MagicMock(return_value={'name': 'name'})
        with patch.dict(mount.__grains__, {'kernel': ''}):
            with patch.object(mount, 'swaps', mock):
                self.assertEqual(mount.swapon('name'),
                                 {'stats': 'name', 'new': False})

        mock = MagicMock(return_value={})
        with patch.dict(mount.__grains__, {'kernel': ''}):
            with patch.object(mount, 'swaps', mock):
                mock = MagicMock(return_value=None)
                with patch.dict(mount.__salt__, {'cmd.run': mock}):
                    self.assertEqual(mount.swapon('name', False), {})

        mock = MagicMock(side_effect=[{}, {'name': 'name'}])
        with patch.dict(mount.__grains__, {'kernel': ''}):
            with patch.object(mount, 'swaps', mock):
                mock = MagicMock(return_value=None)
                with patch.dict(mount.__salt__, {'cmd.run': mock}):
                    self.assertEqual(mount.swapon('name'), {'stats': 'name',
                                                            'new': True})

    def test_swapoff(self):
        '''
        Deactivate a named swap mount
        '''
        mock = MagicMock(return_value={})
        with patch.dict(mount.__grains__, {'kernel': ''}):
            with patch.object(mount, 'swaps', mock):
                self.assertEqual(mount.swapoff('name'), None)

        mock = MagicMock(return_value={'name': 'name'})
        with patch.dict(mount.__grains__, {'kernel': ''}):
            with patch.object(mount, 'swaps', mock):
                with patch.dict(mount.__grains__, {'os': 'test'}):
                    mock = MagicMock(return_value=None)
                    with patch.dict(mount.__salt__, {'cmd.run': mock}):
                        self.assertFalse(mount.swapoff('name'))

        mock = MagicMock(side_effect=[{'name': 'name'}, {}])
        with patch.dict(mount.__grains__, {'kernel': ''}):
            with patch.object(mount, 'swaps', mock):
                with patch.dict(mount.__grains__, {'os': 'test'}):
                    mock = MagicMock(return_value=None)
                    with patch.dict(mount.__salt__, {'cmd.run': mock}):
                        self.assertTrue(mount.swapoff('name'))

    def test_is_mounted(self):
        '''
        Provide information if the path is mounted
        '''
        mock = MagicMock(return_value={})
        with patch.object(mount, 'active', mock):
            self.assertFalse(mount.is_mounted('name'))

        mock = MagicMock(return_value={'name': 'name'})
        with patch.object(mount, 'active', mock):
            self.assertTrue(mount.is_mounted('name'))<|MERGE_RESOLUTION|>--- conflicted
+++ resolved
@@ -19,15 +19,10 @@
 )
 
 # Import Salt Libs
-<<<<<<< HEAD
 import salt.utils.files
 import salt.utils.path
-from salt.exceptions import CommandExecutionError
-=======
-import salt.utils
+import salt.modules.mount as mount
 from salt.exceptions import CommandExecutionError, CommandNotFoundError
->>>>>>> 47d982fd
-import salt.modules.mount as mount
 
 MOCK_SHELL_FILE = 'A B C D F G\n'
 
@@ -249,7 +244,6 @@
         '''
         Returns true if the command passed is a fuse mountable application
         '''
-<<<<<<< HEAD
         with patch.object(salt.utils.path, 'which', return_value=None):
             self.assertFalse(mount.is_fuse_exec('cmd'))
 
@@ -274,28 +268,6 @@
             with patch.dict(mount.__salt__, {'cmd.run': _ldd_side_effect}):
                 self.assertTrue(mount.is_fuse_exec('cmd1'))
                 self.assertFalse(mount.is_fuse_exec('cmd2'))
-=======
-        # Return False if fuse doesn't exist
-        with patch('salt.utils.which', return_value=None):
-            self.assertFalse(mount.is_fuse_exec('cmd'))
-
-        # Return CommandNotFoundError if fuse exists, but ldd doesn't exist
-        with patch('salt.utils.which', side_effect=[True, False]):
-            self.assertRaises(CommandNotFoundError, mount.is_fuse_exec, 'cmd')
-
-        # Return False if fuse exists, ldd exists, but libfuse is not in the
-        # return
-        with patch('salt.utils.which', side_effect=[True, True]):
-            mock = MagicMock(return_value='not correct')
-            with patch.dict(mount.__salt__, {'cmd.run': mock}):
-                self.assertFalse(mount.is_fuse_exec('cmd'))
-
-        # Return True if fuse exists, ldd exists, and libfuse is in the return
-        with patch('salt.utils.which', side_effect=[True, True]):
-            mock = MagicMock(return_value='contains libfuse')
-            with patch.dict(mount.__salt__, {'cmd.run': mock}):
-                self.assertTrue(mount.is_fuse_exec('cmd'))
->>>>>>> 47d982fd
 
     def test_swaps(self):
         '''
