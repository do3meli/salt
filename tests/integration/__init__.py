# -*- coding: utf-8 -*-

'''
Set up the Salt integration test suite
'''

# Import Python libs
from __future__ import absolute_import, print_function
import os
import re
import sys
import copy
import json
import time
import signal
import shutil
import pprint
import atexit
import logging
import tempfile
import subprocess
import multiprocessing
from hashlib import md5
from datetime import datetime, timedelta
try:
    import pwd
except ImportError:
    pass

STATE_FUNCTION_RUNNING_RE = re.compile(
    r'''The function (?:"|')(?P<state_func>.*)(?:"|') is running as PID '''
    r'(?P<pid>[\d]+) and was started at (?P<date>.*) with jid (?P<jid>[\d]+)'
)
INTEGRATION_TEST_DIR = os.path.dirname(
    os.path.normpath(os.path.abspath(__file__))
)
CODE_DIR = os.path.dirname(os.path.dirname(INTEGRATION_TEST_DIR))
SALT_LIBS = os.path.dirname(CODE_DIR)

# Import Salt Testing libs
from salttesting import TestCase
from salttesting.case import ShellTestCase
from salttesting.mixins import CheckShellBinaryNameAndVersionMixIn
from salttesting.parser import PNUM, print_header, SaltTestcaseParser
from salttesting.helpers import requires_sshd_server
from salttesting.helpers import ensure_in_syspath, RedirectStdStreams

# Update sys.path
ensure_in_syspath(CODE_DIR, SALT_LIBS)

# Import Salt libs
import salt
import salt.config
import salt.minion
import salt.runner
import salt.output
import salt.version
import salt.utils
import salt.utils.process
from salt.utils import fopen, get_colors
from salt.utils.verify import verify_env
from salt.utils.immutabletypes import freeze
from salt.exceptions import SaltClientError

try:
    import salt.master
except ImportError:
    # Not required for raet tests
    pass

# Import 3rd-party libs
import yaml
import salt.ext.six as six

if os.uname()[0] == 'Darwin':
    SYS_TMP_DIR = '/tmp'
else:
    SYS_TMP_DIR = os.environ.get('TMPDIR', tempfile.gettempdir())

# Gentoo Portage prefers ebuild tests are rooted in ${TMPDIR}
TMP = os.path.join(SYS_TMP_DIR, 'salt-tests-tmpdir')
FILES = os.path.join(INTEGRATION_TEST_DIR, 'files')
PYEXEC = 'python{0}.{1}'.format(*sys.version_info)
MOCKBIN = os.path.join(INTEGRATION_TEST_DIR, 'mockbin')
SCRIPT_DIR = os.path.join(CODE_DIR, 'scripts')
TMP_STATE_TREE = os.path.join(SYS_TMP_DIR, 'salt-temp-state-tree')
TMP_PRODENV_STATE_TREE = os.path.join(SYS_TMP_DIR, 'salt-temp-prodenv-state-tree')
TMP_CONF_DIR = os.path.join(TMP, 'config')
CONF_DIR = os.path.join(INTEGRATION_TEST_DIR, 'files', 'conf')

RUNTIME_CONFIGS = {}

log = logging.getLogger(__name__)


def cleanup_runtime_config_instance(to_cleanup):
    # Explicit and forced cleanup
    for key in list(to_cleanup.keys()):
        instance = to_cleanup.pop(key)
        del instance


atexit.register(cleanup_runtime_config_instance, RUNTIME_CONFIGS)


def run_tests(*test_cases, **kwargs):
    '''
    Run integration tests for the chosen test cases.

    Function uses optparse to set up test environment
    '''

    needs_daemon = kwargs.pop('needs_daemon', True)
    if kwargs:
        raise RuntimeError(
            'The \'run_tests\' function only accepts \'needs_daemon\' as a '
            'keyword argument'
        )

    class TestcaseParser(SaltTestcaseParser):
        def setup_additional_options(self):
            self.add_option(
                '--sysinfo',
                default=False,
                action='store_true',
                help='Print some system information.'
            )
            self.output_options_group.add_option(
                '--no-colors',
                '--no-colours',
                default=False,
                action='store_true',
                help='Disable colour printing.'
            )
            if needs_daemon:
                self.add_option(
                    '--transport',
                    default='zeromq',
                    choices=('zeromq', 'raet'),
                    help='Set to raet to run integration tests with raet transport. Default: %default'
                )

        def validate_options(self):
            SaltTestcaseParser.validate_options(self)
            # Transplant configuration
            transport = None
            if needs_daemon:
                transport = self.options.transport
            TestDaemon.transplant_configs(transport=transport)

        def run_testcase(self, testcase, needs_daemon=True):  # pylint: disable=W0221
            if needs_daemon:
                print(' * Setting up Salt daemons to execute tests')
                with TestDaemon(self):
                    return SaltTestcaseParser.run_testcase(self, testcase)
            return SaltTestcaseParser.run_testcase(self, testcase)

    parser = TestcaseParser()
    parser.parse_args()
    for case in test_cases:
        if parser.run_testcase(case, needs_daemon=needs_daemon) is False:
            parser.finalize(1)
    parser.finalize(0)


class TestDaemon(object):
    '''
    Set up the master and minion daemons, and run related cases
    '''
    MINIONS_CONNECT_TIMEOUT = MINIONS_SYNC_TIMEOUT = 120

    def __init__(self, parser):
        self.parser = parser
        self.colors = get_colors(self.parser.options.no_colors is False)

    def __enter__(self):
        '''
        Start a master and minion
        '''
        # Set up PATH to mockbin
        self._enter_mockbin()

        if self.parser.options.transport == 'zeromq':
            self.start_zeromq_daemons()
        elif self.parser.options.transport == 'raet':
            self.start_raet_daemons()

        self.minion_targets = set(['minion', 'sub_minion'])
        self.pre_setup_minions()
        self.setup_minions()

        if getattr(self.parser.options, 'ssh', False):
            self.prep_ssh()

        if self.parser.options.sysinfo:
            try:
                print_header(
                    '~~~~~~~ Versions Report ', inline=True,
                    width=getattr(self.parser.options, 'output_columns', PNUM)
                )
            except TypeError:
                print_header('~~~~~~~ Versions Report ', inline=True)

            print('\n'.join(salt.version.versions_report()))

            try:
                print_header(
                    '~~~~~~~ Minion Grains Information ', inline=True,
                    width=getattr(self.parser.options, 'output_columns', PNUM)
                )
            except TypeError:
                print_header('~~~~~~~ Minion Grains Information ', inline=True)

            grains = self.client.cmd('minion', 'grains.items')

            minion_opts = self.minion_opts.copy()
            minion_opts['color'] = self.parser.options.no_colors is False
            salt.output.display_output(grains, 'grains', minion_opts)

        try:
            print_header(
                '=', sep='=', inline=True,
                width=getattr(self.parser.options, 'output_columns', PNUM)
            )
        except TypeError:
            print_header('', sep='=', inline=True)

        try:
            return self
        finally:
            self.post_setup_minions()

    def start_daemon(self, cls, opts, start_fun):
        def start(cls, opts, start_fun):
            daemon = cls(opts)
            getattr(daemon, start_fun)()
        process = multiprocessing.Process(target=start,
                                          args=(cls, opts, start_fun))
        process.start()
        return process

    def start_zeromq_daemons(self):
        '''
        Fire up the daemons used for zeromq tests
        '''
        self.master_process = self.start_daemon(salt.master.Master,
                                                self.master_opts,
                                                'start')

        self.minion_process = self.start_daemon(salt.minion.Minion,
                                                self.minion_opts,
                                                'tune_in')

        self.sub_minion_process = self.start_daemon(salt.minion.Minion,
                                                    self.sub_minion_opts,
                                                    'tune_in')

        self.smaster_process = self.start_daemon(salt.master.Master,
                                                self.syndic_master_opts,
                                                'start')

        self.syndic_process = self.start_daemon(salt.minion.Syndic,
                                                self.syndic_opts,
                                                'tune_in')

    def start_raet_daemons(self):
        '''
        Fire up the raet daemons!
        '''
        import salt.daemons.flo
        self.master_process = self.start_daemon(salt.daemons.flo.IofloMaster,
                                                self.master_opts,
                                                'start')

        self.minion_process = self.start_daemon(salt.daemons.flo.IofloMinion,
                                                self.minion_opts,
                                                'tune_in')

        self.sub_minion_process = self.start_daemon(salt.daemons.flo.IofloMinion,
                                                    self.sub_minion_opts,
                                                    'tune_in')
        # Wait for the daemons to all spin up
        time.sleep(5)

<<<<<<< HEAD
        #self.smaster_process = self.start_daemon(salt.daemons.flo.IofloMaster,
        #                                            self.syndic_master_opts,
        #                                            'start')
=======
        # smaster = salt.daemons.flo.IofloMaster(self.syndic_master_opts)
        # self.smaster_process = multiprocessing.Process(target=smaster.start)
        # self.smaster_process.start()
>>>>>>> bcad307c

        # no raet syndic daemon yet

    def prep_ssh(self):
        '''
        Generate keys and start an ssh daemon on an alternate port
        '''
        print(' * Initializing SSH subsystem')
        keygen = salt.utils.which('ssh-keygen')
        sshd = salt.utils.which('sshd')

        if not (keygen and sshd):
            print('WARNING: Could not initialize SSH subsystem. Tests for salt-ssh may break!')
            return
        if not os.path.exists(TMP_CONF_DIR):
            os.makedirs(TMP_CONF_DIR)

        # Generate client key
        pub_key_test_file = os.path.join(TMP_CONF_DIR, 'key_test.pub')
        priv_key_test_file = os.path.join(TMP_CONF_DIR, 'key_test')
        if os.path.exists(pub_key_test_file):
            os.remove(pub_key_test_file)
        if os.path.exists(priv_key_test_file):
            os.remove(priv_key_test_file)
        keygen_process = subprocess.Popen(
            [keygen, '-t',
                     'ecdsa',
                     '-b',
                     '521',
                     '-C',
                     '"$(whoami)@$(hostname)-$(date -I)"',
                     '-f',
                     'key_test',
                     '-P',
                     ''],
            stdout=subprocess.PIPE,
            stderr=subprocess.PIPE,
            close_fds=True,
            cwd=TMP_CONF_DIR
        )
        _, keygen_err = keygen_process.communicate()
        if keygen_err:
            print('ssh-keygen had errors: {0}'.format(keygen_err))
        sshd_config_path = os.path.join(FILES, 'conf/_ssh/sshd_config')
        shutil.copy(sshd_config_path, TMP_CONF_DIR)
        auth_key_file = os.path.join(TMP_CONF_DIR, 'key_test.pub')

        # Generate server key
        server_key_dir = os.path.join(TMP_CONF_DIR, 'server')
        if not os.path.exists(server_key_dir):
            os.makedirs(server_key_dir)
        server_dsa_priv_key_file = os.path.join(server_key_dir, 'ssh_host_dsa_key')
        server_dsa_pub_key_file = os.path.join(server_key_dir, 'ssh_host_dsa_key.pub')
        server_ecdsa_priv_key_file = os.path.join(server_key_dir, 'ssh_host_ecdsa_key')
        server_ecdsa_pub_key_file = os.path.join(server_key_dir, 'ssh_host_ecdsa_key.pub')
        server_ed25519_priv_key_file = os.path.join(server_key_dir, 'ssh_host_ed25519_key')
        server_ed25519_pub_key_file = os.path.join(server_key_dir, 'ssh_host.ed25519_key.pub')

        for server_key_file in (server_dsa_priv_key_file,
                                server_dsa_pub_key_file,
                                server_ecdsa_priv_key_file,
                                server_ecdsa_pub_key_file,
                                server_ed25519_priv_key_file,
                                server_ed25519_pub_key_file):
            if os.path.exists(server_key_file):
                os.remove(server_key_file)

        keygen_process_dsa = subprocess.Popen(
            [keygen, '-t',
                     'dsa',
                     '-b',
                     '1024',
                     '-C',
                     '"$(whoami)@$(hostname)-$(date -I)"',
                     '-f',
                     'ssh_host_dsa_key',
                     '-P',
                     ''],
            stdout=subprocess.PIPE,
            stderr=subprocess.PIPE,
            close_fds=True,
            cwd=server_key_dir
        )
        _, keygen_dsa_err = keygen_process_dsa.communicate()
        if keygen_dsa_err:
            print('ssh-keygen had errors: {0}'.format(keygen_dsa_err))

        keygen_process_ecdsa = subprocess.Popen(
            [keygen, '-t',
                     'ecdsa',
                     '-b',
                     '521',
                     '-C',
                     '"$(whoami)@$(hostname)-$(date -I)"',
                     '-f',
                     'ssh_host_ecdsa_key',
                     '-P',
                     ''],
            stdout=subprocess.PIPE,
            stderr=subprocess.PIPE,
            close_fds=True,
            cwd=server_key_dir
        )
        _, keygen_escda_err = keygen_process_ecdsa.communicate()
        if keygen_escda_err:
            print('ssh-keygen had errors: {0}'.format(keygen_escda_err))

        keygen_process_ed25519 = subprocess.Popen(
            [keygen, '-t',
                     'ed25519',
                     '-b',
                     '521',
                     '-C',
                     '"$(whoami)@$(hostname)-$(date -I)"',
                     '-f',
                     'ssh_host_ed25519_key',
                     '-P',
                     ''],
            stdout=subprocess.PIPE,
            stderr=subprocess.PIPE,
            close_fds=True,
            cwd=server_key_dir
        )
        _, keygen_ed25519_err = keygen_process_ed25519.communicate()
        if keygen_ed25519_err:
            print('ssh-keygen had errors: {0}'.format(keygen_ed25519_err))

        with salt.utils.fopen(os.path.join(TMP_CONF_DIR, 'sshd_config'), 'a') as ssh_config:
            ssh_config.write('AuthorizedKeysFile {0}\n'.format(auth_key_file))
            if not keygen_dsa_err:
                ssh_config.write('HostKey {0}\n'.format(server_dsa_priv_key_file))
            if not keygen_escda_err:
                ssh_config.write('HostKey {0}\n'.format(server_ecdsa_priv_key_file))
            if not keygen_ed25519_err:
                ssh_config.write('HostKey {0}\n'.format(server_ed25519_priv_key_file))

        self.sshd_pidfile = os.path.join(TMP_CONF_DIR, 'sshd.pid')
        self.sshd_process = subprocess.Popen(
            [sshd, '-f', 'sshd_config', '-oPidFile={0}'.format(self.sshd_pidfile)],
            stdout=subprocess.PIPE,
            stderr=subprocess.PIPE,
            close_fds=True,
            cwd=TMP_CONF_DIR
        )
        _, sshd_err = self.sshd_process.communicate()
        if sshd_err:
            print('sshd had errors on startup: {0}'.format(sshd_err))
        else:
            os.environ['SSH_DAEMON_RUNNING'] = 'True'
        roster_path = os.path.join(FILES, 'conf/_ssh/roster')
        shutil.copy(roster_path, TMP_CONF_DIR)
        with salt.utils.fopen(os.path.join(TMP_CONF_DIR, 'roster'), 'a') as roster:
            roster.write('  user: {0}\n'.format(pwd.getpwuid(os.getuid()).pw_name))
            roster.write('  priv: {0}/{1}'.format(TMP_CONF_DIR, 'key_test'))

    @classmethod
    def config(cls, role):
        '''
        Return a configuration for a master/minion/syndic.

        Currently these roles are:
            * master
            * minion
            * syndic
            * syndic_master
            * sub_minion
        '''
        return RUNTIME_CONFIGS[role]

    @classmethod
    def config_location(cls):
        return TMP_CONF_DIR

    @property
    def client(self):
        '''
        Return a local client which will be used for example to ping and sync
        the test minions.

        This client is defined as a class attribute because its creation needs
        to be deferred to a latter stage. If created it on `__enter__` like it
        previously was, it would not receive the master events.
        '''
        if 'runtime_client' not in RUNTIME_CONFIGS:
            RUNTIME_CONFIGS['runtime_client'] = salt.client.get_local_client(
                mopts=self.master_opts
            )
        return RUNTIME_CONFIGS['runtime_client']

    @classmethod
    def transplant_configs(cls, transport='zeromq'):
        if os.path.isdir(TMP_CONF_DIR):
            shutil.rmtree(TMP_CONF_DIR)
        os.makedirs(TMP_CONF_DIR)
        print(' * Transplanting configuration files to {0!r}'.format(TMP_CONF_DIR))
        running_tests_user = pwd.getpwuid(os.getuid()).pw_name
        master_opts = salt.config._read_conf_file(os.path.join(CONF_DIR, 'master'))
        master_opts['user'] = running_tests_user
        tests_know_hosts_file = os.path.join(TMP_CONF_DIR, 'salt_ssh_known_hosts')
        with salt.utils.fopen(tests_know_hosts_file, 'w') as known_hosts:
            known_hosts.write('')
        master_opts['known_hosts_file'] = tests_know_hosts_file

        minion_config_path = os.path.join(CONF_DIR, 'minion')
        minion_opts = salt.config._read_conf_file(minion_config_path)
        minion_opts['user'] = running_tests_user
        minion_opts['root_dir'] = master_opts['root_dir'] = os.path.join(TMP, 'master-minion-root')

        syndic_opts = salt.config._read_conf_file(os.path.join(CONF_DIR, 'syndic'))
        syndic_opts['user'] = running_tests_user

        sub_minion_opts = salt.config._read_conf_file(os.path.join(CONF_DIR, 'sub_minion'))
        sub_minion_opts['root_dir'] = os.path.join(TMP, 'sub-minion-root')
        sub_minion_opts['user'] = running_tests_user

        syndic_master_opts = salt.config._read_conf_file(os.path.join(CONF_DIR, 'syndic_master'))
        syndic_master_opts['user'] = running_tests_user
        syndic_master_opts['root_dir'] = os.path.join(TMP, 'syndic-master-root')

        if transport == 'raet':
            master_opts['transport'] = 'raet'
            master_opts['raet_port'] = 64506
            minion_opts['transport'] = 'raet'
            minion_opts['raet_port'] = 64510
            sub_minion_opts['transport'] = 'raet'
            sub_minion_opts['raet_port'] = 64520
            # syndic_master_opts['transport'] = 'raet'

        # Set up config options that require internal data
        master_opts['pillar_roots'] = {
            'base': [os.path.join(FILES, 'pillar', 'base')]
        }
        master_opts['file_roots'] = {
            'base': [
                os.path.join(FILES, 'file', 'base'),
                # Let's support runtime created files that can be used like:
                #   salt://my-temp-file.txt
                TMP_STATE_TREE
            ],
            # Alternate root to test __env__ choices
            'prod': [
                os.path.join(FILES, 'file', 'prod'),
                TMP_PRODENV_STATE_TREE
            ]
        }
        master_opts['ext_pillar'].append(
            {'cmd_yaml': 'cat {0}'.format(
                os.path.join(
                    FILES,
                    'ext.yaml'
                )
            )}
        )

        # We need to copy the extension modules into the new master root_dir or
        # it will be prefixed by it
        new_extension_modules_path = os.path.join(master_opts['root_dir'], 'extension_modules')
        if not os.path.exists(new_extension_modules_path):
            shutil.copytree(
                os.path.join(
                    INTEGRATION_TEST_DIR, 'files', 'extension_modules'
                ),
                new_extension_modules_path
            )
        master_opts['extension_modules'] = os.path.join(TMP, 'master-minion-root', 'extension_modules')

        # Point the config values to the correct temporary paths
        for name in ('hosts', 'aliases'):
            optname = '{0}.file'.format(name)
            optname_path = os.path.join(TMP, name)
            master_opts[optname] = optname_path
            minion_opts[optname] = optname_path
            sub_minion_opts[optname] = optname_path

        # ----- Transcribe Configuration ---------------------------------------------------------------------------->
        for entry in os.listdir(CONF_DIR):
            if entry in ('master', 'minion', 'sub_minion', 'syndic_master'):
                # These have runtime computed values and will be handled
                # differently
                continue
            entry_path = os.path.join(CONF_DIR, entry)
            if os.path.isfile(entry_path):
                shutil.copy(
                    entry_path,
                    os.path.join(TMP_CONF_DIR, entry)
                )
            elif os.path.isdir(entry_path):
                shutil.copytree(
                    entry_path,
                    os.path.join(TMP_CONF_DIR, entry)
                )

        for entry in ('master', 'minion', 'sub_minion', 'syndic_master'):
            computed_config = copy.deepcopy(locals()['{0}_opts'.format(entry)])
            salt.utils.fopen(os.path.join(TMP_CONF_DIR, entry), 'w').write(
                yaml.dump(computed_config, default_flow_style=False)
            )
        # <---- Transcribe Configuration -----------------------------------------------------------------------------

        # ----- Verify Environment ---------------------------------------------------------------------------------->
        master_opts = salt.config.master_config(os.path.join(TMP_CONF_DIR, 'master'))
        minion_config_path = os.path.join(TMP_CONF_DIR, 'minion')
        minion_opts = salt.config.minion_config(minion_config_path)

        syndic_opts = salt.config.syndic_config(
            os.path.join(TMP_CONF_DIR, 'syndic'),
            minion_config_path
        )
        sub_minion_opts = salt.config.minion_config(os.path.join(TMP_CONF_DIR, 'sub_minion'))
        syndic_master_opts = salt.config.master_config(os.path.join(TMP_CONF_DIR, 'syndic_master'))

        RUNTIME_CONFIGS['master'] = freeze(master_opts)
        RUNTIME_CONFIGS['minion'] = freeze(minion_opts)
        RUNTIME_CONFIGS['syndic'] = freeze(syndic_opts)
        RUNTIME_CONFIGS['sub_minion'] = freeze(sub_minion_opts)
        RUNTIME_CONFIGS['syndic_master'] = freeze(syndic_master_opts)

        verify_env([os.path.join(master_opts['pki_dir'], 'minions'),
                    os.path.join(master_opts['pki_dir'], 'minions_pre'),
                    os.path.join(master_opts['pki_dir'], 'minions_rejected'),
                    os.path.join(master_opts['pki_dir'], 'minions_denied'),
                    os.path.join(master_opts['cachedir'], 'jobs'),
                    os.path.join(master_opts['cachedir'], 'raet'),
                    os.path.join(master_opts['root_dir'], 'cache', 'tokens'),
                    os.path.join(syndic_master_opts['pki_dir'], 'minions'),
                    os.path.join(syndic_master_opts['pki_dir'], 'minions_pre'),
                    os.path.join(syndic_master_opts['pki_dir'], 'minions_rejected'),
                    os.path.join(syndic_master_opts['cachedir'], 'jobs'),
                    os.path.join(syndic_master_opts['cachedir'], 'raet'),
                    os.path.join(syndic_master_opts['root_dir'], 'cache', 'tokens'),
                    os.path.join(master_opts['pki_dir'], 'accepted'),
                    os.path.join(master_opts['pki_dir'], 'rejected'),
                    os.path.join(master_opts['pki_dir'], 'pending'),
                    os.path.join(syndic_master_opts['pki_dir'], 'accepted'),
                    os.path.join(syndic_master_opts['pki_dir'], 'rejected'),
                    os.path.join(syndic_master_opts['pki_dir'], 'pending'),
                    os.path.join(syndic_master_opts['cachedir'], 'raet'),

                    os.path.join(minion_opts['pki_dir'], 'accepted'),
                    os.path.join(minion_opts['pki_dir'], 'rejected'),
                    os.path.join(minion_opts['pki_dir'], 'pending'),
                    os.path.join(minion_opts['cachedir'], 'raet'),
                    os.path.join(sub_minion_opts['pki_dir'], 'accepted'),
                    os.path.join(sub_minion_opts['pki_dir'], 'rejected'),
                    os.path.join(sub_minion_opts['pki_dir'], 'pending'),
                    os.path.join(sub_minion_opts['cachedir'], 'raet'),
                    os.path.dirname(master_opts['log_file']),
                    minion_opts['extension_modules'],
                    sub_minion_opts['extension_modules'],
                    sub_minion_opts['pki_dir'],
                    master_opts['sock_dir'],
                    syndic_master_opts['sock_dir'],
                    sub_minion_opts['sock_dir'],
                    minion_opts['sock_dir'],
                    TMP_STATE_TREE,
                    TMP_PRODENV_STATE_TREE,
                    TMP,
                    ],
                   running_tests_user)

        cls.master_opts = master_opts
        cls.minion_opts = minion_opts
        cls.sub_minion_opts = sub_minion_opts
        cls.syndic_opts = syndic_opts
        cls.syndic_master_opts = syndic_master_opts
        # <---- Verify Environment -----------------------------------------------------------------------------------

    def __exit__(self, type, value, traceback):
        '''
        Kill the minion and master processes
        '''
        salt.utils.process.clean_proc(self.sub_minion_process, wait_for_kill=50)
        self.sub_minion_process.join()
        salt.utils.process.clean_proc(self.minion_process, wait_for_kill=50)
        self.minion_process.join()
        salt.utils.process.clean_proc(self.master_process, wait_for_kill=50)
        self.master_process.join()
        try:
            salt.utils.process.clean_proc(self.syndic_process, wait_for_kill=50)
            self.syndic_process.join()
        except AttributeError:
            pass
        try:
            salt.utils.process.clean_proc(self.smaster_process, wait_for_kill=50)
            self.smaster_process.join()
        except AttributeError:
            pass
        self._exit_mockbin()
        self._exit_ssh()

    def pre_setup_minions(self):
        '''
        Subclass this method for additional minion setups.
        '''

    def setup_minions(self):
        # Wait for minions to connect back
        wait_minion_connections = multiprocessing.Process(
            target=self.wait_for_minion_connections,
            args=(self.minion_targets, self.MINIONS_CONNECT_TIMEOUT)
        )
        wait_minion_connections.start()
        wait_minion_connections.join()
        wait_minion_connections.terminate()
        if wait_minion_connections.exitcode > 0:
            print(
                '\n {LIGHT_RED}*{ENDC} ERROR: Minions failed to connect'.format(
                    **self.colors
                )
            )
            return False

        del wait_minion_connections

        sync_needed = self.parser.options.clean
        if self.parser.options.clean is False:
            def sumfile(fpath):
                # Since we will be doing this for small files, it should be ok
                fobj = fopen(fpath)
                m = md5()
                while True:
                    d = fobj.read(8096)
                    if not d:
                        break
                    m.update(d)
                return m.hexdigest()
            # Since we're not cleaning up, let's see if modules are already up
            # to date so we don't need to re-sync them
            modules_dir = os.path.join(FILES, 'file', 'base', '_modules')
            for fname in os.listdir(modules_dir):
                if not fname.endswith('.py'):
                    continue
                dfile = os.path.join(
                    '/tmp/salttest/cachedir/extmods/modules/', fname
                )

                if not os.path.exists(dfile):
                    sync_needed = True
                    break

                sfile = os.path.join(modules_dir, fname)
                if sumfile(sfile) != sumfile(dfile):
                    sync_needed = True
                    break

        if sync_needed:
            # Wait for minions to "sync_all"
            for target in [self.sync_minion_modules,
                           self.sync_minion_states]:
                sync_minions = multiprocessing.Process(
                    target=target,
                    args=(self.minion_targets, self.MINIONS_SYNC_TIMEOUT)
                )
                sync_minions.start()
                sync_minions.join()
                if sync_minions.exitcode > 0:
                    return False
                sync_minions.terminate()
                del sync_minions

        return True

    def post_setup_minions(self):
        '''
        Subclass this method to execute code after the minions have been setup
        '''

    def _enter_mockbin(self):
        path = os.environ.get('PATH', '')
        path_items = path.split(os.pathsep)
        if MOCKBIN not in path_items:
            path_items.insert(0, MOCKBIN)
        os.environ['PATH'] = os.pathsep.join(path_items)

    def _exit_ssh(self):
        if hasattr(self, 'sshd_process'):
            try:
                self.sshd_process.kill()
            except OSError as exc:
                if exc.errno != 3:
                    raise
            with salt.utils.fopen(self.sshd_pidfile) as fhr:
                try:
                    os.kill(int(fhr.read()), signal.SIGKILL)
                except OSError as exc:
                    if exc.errno != 3:
                        raise

    def _exit_mockbin(self):
        path = os.environ.get('PATH', '')
        path_items = path.split(os.pathsep)
        try:
            path_items.remove(MOCKBIN)
        except ValueError:
            pass
        os.environ['PATH'] = os.pathsep.join(path_items)

    @classmethod
    def clean(cls):
        '''
        Clean out the tmp files
        '''
        for dirname in (TMP, TMP_STATE_TREE, TMP_PRODENV_STATE_TREE):
            if os.path.isdir(dirname):
                shutil.rmtree(dirname)

    def wait_for_jid(self, targets, jid, timeout=120):
        time.sleep(1)  # Allow some time for minions to accept jobs
        now = datetime.now()
        expire = now + timedelta(seconds=timeout)
        job_finished = False
        while now <= expire:
            running = self.__client_job_running(targets, jid)
            sys.stdout.write(
                '\r{0}\r'.format(
                    ' ' * getattr(self.parser.options, 'output_columns', PNUM)
                )
            )
            if not running and job_finished is False:
                # Let's not have false positives and wait one more seconds
                job_finished = True
            elif not running and job_finished is True:
                return True
            elif running and job_finished is True:
                job_finished = False

            if job_finished is False:
                sys.stdout.write(
                    '   * {LIGHT_YELLOW}[Quit in {0}]{ENDC} Waiting for {1}'.format(
                        '{0}'.format(expire - now).rsplit('.', 1)[0],
                        ', '.join(running),
                        **self.colors
                    )
                )
                sys.stdout.flush()
            time.sleep(1)
            now = datetime.now()
        else:  # pylint: disable=W0120
            sys.stdout.write(
                '\n {LIGHT_RED}*{ENDC} ERROR: Failed to get information '
                'back\n'.format(**self.colors)
            )
            sys.stdout.flush()
        return False

    def __client_job_running(self, targets, jid):
        running = self.client.cmd(
            list(targets), 'saltutil.running', expr_form='list'
        )
        return [
            k for (k, v) in six.iteritems(running) if v and v[0]['jid'] == jid
        ]

    def wait_for_minion_connections(self, targets, timeout):
        sys.stdout.write(
            ' {LIGHT_BLUE}*{ENDC} Waiting at most {0} for minions({1}) to '
            'connect back\n'.format(
                (timeout > 60 and
                 timedelta(seconds=timeout) or
                 '{0} secs'.format(timeout)),
                ', '.join(targets),
                **self.colors
            )
        )
        sys.stdout.flush()
        expected_connections = set(targets)
        now = datetime.now()
        expire = now + timedelta(seconds=timeout)
        while now <= expire:
            sys.stdout.write(
                '\r{0}\r'.format(
                    ' ' * getattr(self.parser.options, 'output_columns', PNUM)
                )
            )
            sys.stdout.write(
                ' * {LIGHT_YELLOW}[Quit in {0}]{ENDC} Waiting for {1}'.format(
                    '{0}'.format(expire - now).rsplit('.', 1)[0],
                    ', '.join(expected_connections),
                    **self.colors
                )
            )
            sys.stdout.flush()

            try:
                responses = self.client.cmd(
                    list(expected_connections), 'test.ping', expr_form='list',
                )
            # we'll get this exception if the master process hasn't finished starting yet
            except SaltClientError:
                time.sleep(0.1)
                now = datetime.now()
                continue
            for target in responses:
                if target not in expected_connections:
                    # Someone(minion) else "listening"?
                    continue
                expected_connections.remove(target)
                sys.stdout.write(
                    '\r{0}\r'.format(
                        ' ' * getattr(self.parser.options, 'output_columns',
                                      PNUM)
                    )
                )
                sys.stdout.write(
                    '   {LIGHT_GREEN}*{ENDC} {0} connected.\n'.format(
                        target, **self.colors
                    )
                )
                sys.stdout.flush()

            if not expected_connections:
                return

            time.sleep(1)
            now = datetime.now()
        else:  # pylint: disable=W0120
            print(
                '\n {LIGHT_RED}*{ENDC} WARNING: Minions failed to connect '
                'back. Tests requiring them WILL fail'.format(**self.colors)
            )
            try:
                print_header(
                    '=', sep='=', inline=True,
                    width=getattr(self.parser.options, 'output_columns', PNUM)

                )
            except TypeError:
                print_header('=', sep='=', inline=True)
            raise SystemExit()

    def sync_minion_modules_(self, modules_kind, targets, timeout=None):
        if not timeout:
            timeout = 120
        # Let's sync all connected minions
        print(
            ' {LIGHT_BLUE}*{ENDC} Syncing minion\'s {1} '
            '(saltutil.sync_{1})'.format(
                ', '.join(targets),
                modules_kind,
                **self.colors
            )
        )
        syncing = set(targets)
        jid_info = self.client.run_job(
            list(targets), 'saltutil.sync_{0}'.format(modules_kind),
            expr_form='list',
            timeout=999999999999999,
        )

        if self.wait_for_jid(targets, jid_info['jid'], timeout) is False:
            print(
                ' {LIGHT_RED}*{ENDC} WARNING: Minions failed to sync {0}. '
                'Tests requiring these {0} WILL fail'.format(
                    modules_kind, **self.colors)
            )
            raise SystemExit()

        while syncing:
            rdata = self.client.get_full_returns(jid_info['jid'], syncing, 1)
            if rdata:
                for name, output in six.iteritems(rdata):
                    if not output['ret']:
                        # Already synced!?
                        syncing.remove(name)
                        continue

                    if isinstance(output['ret'], six.string_types):
                        # An errors has occurred
                        print(
                            ' {LIGHT_RED}*{ENDC} {0} Failed to sync {2}: '
                            '{1}'.format(
                                name, output['ret'],
                                modules_kind,
                                **self.colors)
                        )
                        return False

                    print(
                        '   {LIGHT_GREEN}*{ENDC} Synced {0} {2}: '
                        '{1}'.format(
                            name,
                            ', '.join(output['ret']),
                            modules_kind, **self.colors
                        )
                    )
                    # Synced!
                    try:
                        syncing.remove(name)
                    except KeyError:
                        print(
                            ' {LIGHT_RED}*{ENDC} {0} already synced??? '
                            '{1}'.format(name, output, **self.colors)
                        )
        return True

    def sync_minion_states(self, targets, timeout=None):
        self.sync_minion_modules_('states', targets, timeout=timeout)

    def sync_minion_modules(self, targets, timeout=None):
        self.sync_minion_modules_('modules', targets, timeout=timeout)


class AdaptedConfigurationTestCaseMixIn(object):

    __slots__ = ()

    def get_config(self, config_for, from_scratch=False):
        if from_scratch:
            if config_for in ('master', 'syndic_master'):
                return salt.config.master_config(self.get_config_file_path(config_for))
            elif config_for in ('minion', 'sub_minion'):
                return salt.config.minion_config(self.get_config_file_path(config_for))
            elif config_for in ('syndic',):
                return salt.config.syndic_config(
                    self.get_config_file_path(config_for),
                    self.get_config_file_path('minion')
                )
            elif config_for == 'client_config':
                return salt.config.client_config(self.get_config_file_path('master'))

        if config_for not in RUNTIME_CONFIGS:
            if config_for in ('master', 'syndic_master'):
                RUNTIME_CONFIGS[config_for] = freeze(
                    salt.config.master_config(self.get_config_file_path(config_for))
                )
            elif config_for in ('minion', 'sub_minion'):
                RUNTIME_CONFIGS[config_for] = freeze(
                    salt.config.minion_config(self.get_config_file_path(config_for))
                )
            elif config_for in ('syndic',):
                RUNTIME_CONFIGS[config_for] = freeze(
                    salt.config.syndic_config(
                        self.get_config_file_path(config_for),
                        self.get_config_file_path('minion')
                    )
                )
            elif config_for == 'client_config':
                RUNTIME_CONFIGS[config_for] = freeze(
                    salt.config.client_config(self.get_config_file_path('master'))
                )
        return RUNTIME_CONFIGS[config_for]

    def get_config_dir(self):
        return TMP_CONF_DIR

    def get_config_file_path(self, filename):
        return os.path.join(TMP_CONF_DIR, filename)

    @property
    def master_opts(self):
        '''
        Return the options used for the minion
        '''
        return self.get_config('master')


class SaltClientTestCaseMixIn(AdaptedConfigurationTestCaseMixIn):

    _salt_client_config_file_name_ = 'master'
    __slots__ = ('client', '_salt_client_config_file_name_')

    @property
    def client(self):
        if 'runtime_client' not in RUNTIME_CONFIGS:
            RUNTIME_CONFIGS['runtime_client'] = salt.client.get_local_client(
                mopts=self.get_config(self._salt_client_config_file_name_, from_scratch=True)
            )
        return RUNTIME_CONFIGS['runtime_client']


class ModuleCase(TestCase, SaltClientTestCaseMixIn):
    '''
    Execute a module function
    '''

    def minion_run(self, _function, *args, **kw):
        '''
        Run a single salt function on the 'minion' target and condition
        the return down to match the behavior of the raw function call
        '''
        return self.run_function(_function, args, **kw)

    def run_function(self, function, arg=(), minion_tgt='minion', timeout=25,
                     **kwargs):
        '''
        Run a single salt function and condition the return down to match the
        behavior of the raw function call
        '''
        know_to_return_none = (
            'file.chown', 'file.chgrp', 'ssh.recv_known_host'
        )
        orig = self.client.cmd(
            minion_tgt, function, arg, timeout=timeout, kwarg=kwargs
        )

        if minion_tgt not in orig:
            self.skipTest(
                'WARNING(SHOULD NOT HAPPEN #1935): Failed to get a reply '
                'from the minion \'{0}\'. Command output: {1}'.format(
                    minion_tgt, orig
                )
            )
        elif orig[minion_tgt] is None and function not in know_to_return_none:
            self.skipTest(
                'WARNING(SHOULD NOT HAPPEN #1935): Failed to get \'{0}\' from '
                'the minion \'{1}\'. Command output: {2}'.format(
                    function, minion_tgt, orig
                )
            )

        # Try to match stalled state functions
        orig[minion_tgt] = self._check_state_return(
            orig[minion_tgt]
        )

        return orig[minion_tgt]

    def run_state(self, function, **kwargs):
        '''
        Run the state.single command and return the state return structure
        '''
        ret = self.run_function('state.single', [function], **kwargs)
        return self._check_state_return(ret)

    @property
    def minion_opts(self):
        '''
        Return the options used for the minion
        '''
        return self.get_config('minion')

    @property
    def sub_minion_opts(self):
        '''
        Return the options used for the minion
        '''
        return self.get_config('sub_minion')

    def _check_state_return(self, ret):
        if isinstance(ret, dict):
            # This is the supposed return format for state calls
            return ret

        if isinstance(ret, list):
            jids = []
            # These are usually errors
            for item in ret[:]:
                if not isinstance(item, six.string_types):
                    # We don't know how to handle this
                    continue
                match = STATE_FUNCTION_RUNNING_RE.match(item)
                if not match:
                    # We don't know how to handle this
                    continue
                jid = match.group('jid')
                if jid in jids:
                    continue

                jids.append(jid)

                job_data = self.run_function(
                    'saltutil.find_job', [jid]
                )
                job_kill = self.run_function('saltutil.kill_job', [jid])
                msg = (
                    'A running state.single was found causing a state lock. '
                    'Job details: {0!r}  Killing Job Returned: {1!r}'.format(
                        job_data, job_kill
                    )
                )
                ret.append('[TEST SUITE ENFORCED]{0}'
                           '[/TEST SUITE ENFORCED]'.format(msg))
        return ret


class SyndicCase(TestCase, SaltClientTestCaseMixIn):
    '''
    Execute a syndic based execution test
    '''
    _salt_client_config_file_name_ = 'syndic_master'

    def run_function(self, function, arg=()):
        '''
        Run a single salt function and condition the return down to match the
        behavior of the raw function call
        '''
        orig = self.client.cmd('minion', function, arg, timeout=25)
        if 'minion' not in orig:
            self.skipTest(
                'WARNING(SHOULD NOT HAPPEN #1935): Failed to get a reply '
                'from the minion. Command output: {0}'.format(orig)
            )
        return orig['minion']


class ShellCase(AdaptedConfigurationTestCaseMixIn, ShellTestCase):
    '''
    Execute a test for a shell command
    '''

    _code_dir_ = CODE_DIR
    _script_dir_ = SCRIPT_DIR
    _python_executable_ = PYEXEC

    def run_salt(self, arg_str, with_retcode=False, catch_stderr=False):
        '''
        Execute salt
        '''
        arg_str = '-c {0} {1}'.format(self.get_config_dir(), arg_str)
        return self.run_script('salt', arg_str, with_retcode=with_retcode, catch_stderr=catch_stderr)

    def run_ssh(self, arg_str, with_retcode=False, catch_stderr=False):
        '''
        Execute salt-ssh
        '''
        arg_str = '-c {0} -i --priv {1} --roster-file {2} --out=json localhost {3}'.format(self.get_config_dir(), os.path.join(TMP_CONF_DIR, 'key_test'), os.path.join(TMP_CONF_DIR, 'roster'), arg_str)
        return self.run_script('salt-ssh', arg_str, with_retcode=with_retcode, catch_stderr=catch_stderr, raw=True)

    def run_run(self, arg_str, with_retcode=False, catch_stderr=False, async=False, timeout=60):
        '''
        Execute salt-run
        '''
        arg_str = '-c {0}{async_flag} -t {timeout} {1}'.format(self.get_config_dir(),
                                                  arg_str,
                                                  timeout=timeout,
                                                  async_flag=' --async' if async else '')
        return self.run_script('salt-run', arg_str, with_retcode=with_retcode, catch_stderr=catch_stderr)

    def run_run_plus(self, fun, options='', *arg, **kwargs):
        '''
        Execute Salt run and the salt run function and return the data from
        each in a dict
        '''
        ret = {}
        ret['out'] = self.run_run(
            '{0} {1} {2}'.format(options, fun, ' '.join(arg)), catch_stderr=kwargs.get('catch_stderr', None)
        )
        opts = {}
        opts.update(self.get_config('master'))
        opts.update({'doc': False, 'fun': fun, 'arg': arg})
        with RedirectStdStreams():
            runner = salt.runner.Runner(opts)
            ret['fun'] = runner.run()
        return ret

    def run_key(self, arg_str, catch_stderr=False, with_retcode=False):
        '''
        Execute salt-key
        '''
        arg_str = '-c {0} {1}'.format(self.get_config_dir(), arg_str)
        return self.run_script(
            'salt-key',
            arg_str,
            catch_stderr=catch_stderr,
            with_retcode=with_retcode
        )

    def run_cp(self, arg_str, with_retcode=False, catch_stderr=False):
        '''
        Execute salt-cp
        '''
        arg_str = '--config-dir {0} {1}'.format(self.get_config_dir(), arg_str)
        return self.run_script('salt-cp', arg_str, with_retcode=with_retcode, catch_stderr=catch_stderr)

    def run_call(self, arg_str, with_retcode=False, catch_stderr=False):
        arg_str = '--config-dir {0} {1}'.format(self.get_config_dir(), arg_str)
        return self.run_script('salt-call', arg_str, with_retcode=with_retcode, catch_stderr=catch_stderr)

    def run_cloud(self, arg_str, catch_stderr=False, timeout=None):
        '''
        Execute salt-cloud
        '''
        arg_str = '-c {0} {1}'.format(self.get_config_dir(), arg_str)
        return self.run_script('salt-cloud', arg_str, catch_stderr, timeout)


class ShellCaseCommonTestsMixIn(CheckShellBinaryNameAndVersionMixIn):

    _call_binary_expected_version_ = salt.version.__version__

    def test_salt_with_git_version(self):
        if getattr(self, '_call_binary_', None) is None:
            self.skipTest('\'_call_binary_\' not defined.')
        from salt.utils import which
        from salt.version import __version_info__, SaltStackVersion
        git = which('git')
        if not git:
            self.skipTest('The git binary is not available')

        # Let's get the output of git describe
        process = subprocess.Popen(
            [git, 'describe', '--tags', '--first-parent', '--match', 'v[0-9]*'],
            stdout=subprocess.PIPE,
            stderr=subprocess.PIPE,
            close_fds=True,
            cwd=CODE_DIR
        )
        out, err = process.communicate()
        if process.returncode != 0:
            process = subprocess.Popen(
                [git, 'describe', '--tags', '--match', 'v[0-9]*'],
                stdout=subprocess.PIPE,
                stderr=subprocess.PIPE,
                close_fds=True,
                cwd=CODE_DIR
            )
            out, err = process.communicate()
        if not out:
            self.skipTest(
                'Failed to get the output of \'git describe\'. '
                'Error: {0!r}'.format(
                    err
                )
            )

        parsed_version = SaltStackVersion.parse(out)

        if parsed_version.info < __version_info__:
            self.skipTest(
                'We\'re likely about to release a new version. This test '
                'would fail. Parsed({0!r}) < Expected({1!r})'.format(
                    parsed_version.info, __version_info__
                )
            )
        elif parsed_version.info != __version_info__:
            self.skipTest(
                'In order to get the proper salt version with the '
                'git hash you need to update salt\'s local git '
                'tags. Something like: \'git fetch --tags\' or '
                '\'git fetch --tags upstream\' if you followed '
                'salt\'s contribute documentation. The version '
                'string WILL NOT include the git hash.'
            )
        out = '\n'.join(self.run_script(self._call_binary_, '--version'))
        self.assertIn(parsed_version.string, out)


@requires_sshd_server
class SSHCase(ShellCase):
    '''
    Execute a command via salt-ssh
    '''
    def _arg_str(self, function, arg):
        return '{0} {1}'.format(function, ' '.join(arg))

    def run_function(self, function, arg=(), timeout=25, **kwargs):
        ret = self.run_ssh(self._arg_str(function, arg))
        try:
            return json.loads(ret)['localhost']
        except Exception:
            return ret


class SaltReturnAssertsMixIn(object):

    def assertReturnSaltType(self, ret):
        try:
            self.assertTrue(isinstance(ret, dict))
        except AssertionError:
            raise AssertionError(
                '{0} is not dict. Salt returned: {1}'.format(
                    type(ret).__name__, ret
                )
            )

    def assertReturnNonEmptySaltType(self, ret):
        self.assertReturnSaltType(ret)
        try:
            self.assertNotEqual(ret, {})
        except AssertionError:
            raise AssertionError(
                '{} is equal to {}. Salt returned an empty dictionary.'
            )

    def __return_valid_keys(self, keys):
        if isinstance(keys, tuple):
            # If it's a tuple, turn it into a list
            keys = list(keys)
        elif isinstance(keys, six.string_types):
            # If it's a string, make it a one item list
            keys = [keys]
        elif not isinstance(keys, list):
            # If we've reached here, it's a bad type passed to keys
            raise RuntimeError('The passed keys need to be a list')
        return keys

    def __getWithinSaltReturn(self, ret, keys):
        self.assertReturnNonEmptySaltType(ret)
        keys = self.__return_valid_keys(keys)
        okeys = keys[:]
        for part in six.itervalues(ret):
            try:
                ret_item = part[okeys.pop(0)]
            except (KeyError, TypeError):
                raise AssertionError(
                    'Could not get ret{0} from salt\'s return: {1}'.format(
                        ''.join(['[{0!r}]'.format(k) for k in keys]), part
                    )
                )
            while okeys:
                try:
                    ret_item = ret_item[okeys.pop(0)]
                except (KeyError, TypeError):
                    raise AssertionError(
                        'Could not get ret{0} from salt\'s return: {1}'.format(
                            ''.join(['[{0!r}]'.format(k) for k in keys]), part
                        )
                    )
            return ret_item

    def assertSaltTrueReturn(self, ret):
        try:
            self.assertTrue(self.__getWithinSaltReturn(ret, 'result'))
        except AssertionError:
            log.info('Salt Full Return:\n{0}'.format(pprint.pformat(ret)))
            try:
                raise AssertionError(
                    '{result} is not True. Salt Comment:\n{comment}'.format(
                        **(next(six.itervalues(ret)))
                    )
                )
            except (AttributeError, IndexError):
                raise AssertionError(
                    'Failed to get result. Salt Returned:\n{0}'.format(
                        pprint.pformat(ret)
                    )
                )

    def assertSaltFalseReturn(self, ret):
        try:
            self.assertFalse(self.__getWithinSaltReturn(ret, 'result'))
        except AssertionError:
            log.info('Salt Full Return:\n{0}'.format(pprint.pformat(ret)))
            try:
                raise AssertionError(
                    '{result} is not False. Salt Comment:\n{comment}'.format(
                        **(next(six.itervalues(ret)))
                    )
                )
            except (AttributeError, IndexError):
                raise AssertionError(
                    'Failed to get result. Salt Returned: {0}'.format(ret)
                )

    def assertSaltNoneReturn(self, ret):
        try:
            self.assertIsNone(self.__getWithinSaltReturn(ret, 'result'))
        except AssertionError:
            log.info('Salt Full Return:\n{0}'.format(pprint.pformat(ret)))
            try:
                raise AssertionError(
                    '{result} is not None. Salt Comment:\n{comment}'.format(
                        **(next(six.itervalues(ret)))
                    )
                )
            except (AttributeError, IndexError):
                raise AssertionError(
                    'Failed to get result. Salt Returned: {0}'.format(ret)
                )

    def assertInSaltComment(self, in_comment, ret):
        return self.assertIn(
            in_comment, self.__getWithinSaltReturn(ret, 'comment')
        )

    def assertNotInSaltComment(self, not_in_comment, ret):
        return self.assertNotIn(
            not_in_comment, self.__getWithinSaltReturn(ret, 'comment')
        )

    def assertSaltCommentRegexpMatches(self, ret, pattern):
        return self.assertInSaltReturnRegexpMatches(ret, pattern, 'comment')

    def assertInSaltStateWarning(self, in_comment, ret):
        return self.assertIn(
            in_comment, self.__getWithinSaltReturn(ret, 'warnings')
        )

    def assertNotInSaltStateWarning(self, not_in_comment, ret):
        return self.assertNotIn(
            not_in_comment, self.__getWithinSaltReturn(ret, 'warnings')
        )

    def assertInSaltReturn(self, item_to_check, ret, keys):
        return self.assertIn(
            item_to_check, self.__getWithinSaltReturn(ret, keys)
        )

    def assertNotInSaltReturn(self, item_to_check, ret, keys):
        return self.assertNotIn(
            item_to_check, self.__getWithinSaltReturn(ret, keys)
        )

    def assertInSaltReturnRegexpMatches(self, ret, pattern, keys=()):
        return self.assertRegexpMatches(
            self.__getWithinSaltReturn(ret, keys), pattern
        )

    def assertSaltStateChangesEqual(self, ret, comparison, keys=()):
        keys = ['changes'] + self.__return_valid_keys(keys)
        return self.assertEqual(
            self.__getWithinSaltReturn(ret, keys), comparison
        )

    def assertSaltStateChangesNotEqual(self, ret, comparison, keys=()):
        keys = ['changes'] + self.__return_valid_keys(keys)
        return self.assertNotEqual(
            self.__getWithinSaltReturn(ret, keys), comparison
        )<|MERGE_RESOLUTION|>--- conflicted
+++ resolved
@@ -282,15 +282,9 @@
         # Wait for the daemons to all spin up
         time.sleep(5)
 
-<<<<<<< HEAD
-        #self.smaster_process = self.start_daemon(salt.daemons.flo.IofloMaster,
+        # self.smaster_process = self.start_daemon(salt.daemons.flo.IofloMaster,
         #                                            self.syndic_master_opts,
         #                                            'start')
-=======
-        # smaster = salt.daemons.flo.IofloMaster(self.syndic_master_opts)
-        # self.smaster_process = multiprocessing.Process(target=smaster.start)
-        # self.smaster_process.start()
->>>>>>> bcad307c
 
         # no raet syndic daemon yet
 
