# -*- coding: utf-8 -*-
'''
Create ssh executor system
'''
# Import python libs
from __future__ import absolute_import, print_function
import base64
import copy
import getpass
import logging
import multiprocessing
import subprocess
import hashlib
import tarfile
import os
import re
import sys
import time
import uuid
import tempfile
import binascii
import sys
import datetime

# Import salt libs
import salt.output
import salt.client.ssh.shell
import salt.client.ssh.wrapper
import salt.config
import salt.exceptions
import salt.defaults.exitcodes
import salt.log
import salt.loader
import salt.minion
import salt.roster
import salt.serializers.yaml
import salt.state
import salt.utils.args
import salt.utils.atomicfile
import salt.utils.event
import salt.utils.files
import salt.utils.hashutils
import salt.utils.json
import salt.utils.network
import salt.utils.path
import salt.utils.stringutils
import salt.utils.thin
import salt.utils.url
import salt.utils.verify
from salt.utils.platform import is_windows
from salt.utils.process import MultiprocessingProcess
import salt.roster
from salt.template import compile_template

# Import 3rd-party libs
from salt.ext import six
from salt.ext.six.moves import input  # pylint: disable=import-error,redefined-builtin
try:
    import saltwinshell
    HAS_WINSHELL = True
except ImportError:
    HAS_WINSHELL = False
from salt.utils.zeromq import zmq

# The directory where salt thin is deployed
DEFAULT_THIN_DIR = '/var/tmp/.%%USER%%_%%FQDNUUID%%_salt'

# RSTR is just a delimiter to distinguish the beginning of salt STDOUT
# and STDERR.  There is no special meaning.  Messages prior to RSTR in
# stderr and stdout are either from SSH or from the shim.
#
# RSTR on both stdout and stderr:
#    no errors in SHIM - output after RSTR is from salt
# No RSTR in stderr, RSTR in stdout:
#    no errors in SSH_SH_SHIM, but SHIM commands for salt master are after
#    RSTR in stdout
# No RSTR in stderr, no RSTR in stdout:
#    Failure in SHIM
# RSTR in stderr, No RSTR in stdout:
#    Undefined behavior
RSTR = '_edbc7885e4f9aac9b83b35999b68d015148caf467b78fa39c05f669c0ff89878'

# The regex to find RSTR in output - Must be on an output line by itself
# NOTE - must use non-grouping match groups or output splitting will fail.
RSTR_RE = r'(?:^|\r?\n)' + RSTR + r'(?:\r?\n|$)'

# METHODOLOGY:
#
#   1) Make the _thinnest_ /bin/sh shim (SSH_SH_SHIM) to find the python
#      interpreter and get it invoked
#   2) Once a qualified python is found start it with the SSH_PY_SHIM
#   3) The shim is converted to a single semicolon separated line, so
#      some constructs are needed to keep it clean.

# NOTE:
#   * SSH_SH_SHIM is generic and can be used to load+exec *any* python
#     script on the target.
#   * SSH_PY_SHIM is in a separate file rather than stuffed in a string
#     in salt/client/ssh/__init__.py - this makes testing *easy* because
#     it can be invoked directly.
#   * SSH_PY_SHIM is base64 encoded and formatted into the SSH_SH_SHIM
#     string.  This makes the python script "armored" so that it can
#     all be passed in the SSH command and will not need special quoting
#     (which likely would be impossibe to do anyway)
#   * The formatted SSH_SH_SHIM with the SSH_PY_SHIM payload is a bit
#     big (~7.5k).  If this proves problematic for an SSH command we
#     might try simply invoking "/bin/sh -s" and passing the formatted
#     SSH_SH_SHIM on SSH stdin.

# NOTE: there are two passes of formatting:
# 1) Substitute in static values
#   - EX_THIN_PYTHON_INVALID  - exit code if a suitable python is not found
# 2) Substitute in instance-specific commands
#   - DEBUG       - enable shim debugging (any non-zero string enables)
#   - SUDO        - load python and execute as root (any non-zero string enables)
#   - SSH_PY_CODE - base64-encoded python code to execute
#   - SSH_PY_ARGS - arguments to pass to python code

# This shim generically loads python code . . . and *no* more.
# - Uses /bin/sh for maximum compatibility - then jumps to
#   python for ultra-maximum compatibility.
#
# 1. Identify a suitable python
# 2. Jump to python

# Note the list-comprehension syntax to define SSH_SH_SHIM is needed
# to be able to define the string with indentation for readability but
# still strip the white space for compactness and to avoid issues with
# some multi-line embedded python code having indentation errors
SSH_SH_SHIM = \
    '\n'.join(
        [s.strip() for s in r'''/bin/sh << 'EOF'
set -e
set -u
DEBUG="{{DEBUG}}"
if [ -n "$DEBUG" ]
    then set -x
fi
SUDO=""
if [ -n "{{SUDO}}" ]
    then SUDO="sudo "
fi
SUDO_USER="{{SUDO_USER}}"
if [ "$SUDO" ] && [ "$SUDO_USER" ]
then SUDO="sudo -u {{SUDO_USER}}"
elif [ "$SUDO" ] && [ -n "$SUDO_USER" ]
then SUDO="sudo "
fi
EX_PYTHON_INVALID={EX_THIN_PYTHON_INVALID}
PYTHON_CMDS="python3 python27 python2.7 python26 python2.6 python2 python"
for py_cmd in $PYTHON_CMDS
do
    if command -v "$py_cmd" >/dev/null 2>&1 && "$py_cmd" -c \
        "import sys; sys.exit(not (sys.version_info >= (2, 6)
                              and sys.version_info[0] == {{HOST_PY_MAJOR}}));"
    then
        py_cmd_path=`"$py_cmd" -c \
                   'from __future__ import print_function;
                   import sys; print(sys.executable);'`
        cmdpath=`command -v $py_cmd 2>/dev/null || which $py_cmd 2>/dev/null`
        if file $cmdpath | grep "shell script" > /dev/null
        then
            ex_vars="'PATH', 'LD_LIBRARY_PATH', 'MANPATH', \
                   'XDG_DATA_DIRS', 'PKG_CONFIG_PATH'"
            export `$py_cmd -c \
                  "from __future__ import print_function;
                  import sys;
                  import os;
                  map(sys.stdout.write, ['{{{{0}}}}={{{{1}}}} ' \
                  .format(x, os.environ[x]) for x in [$ex_vars]])"`
            exec $SUDO PATH=$PATH LD_LIBRARY_PATH=$LD_LIBRARY_PATH \
                     MANPATH=$MANPATH XDG_DATA_DIRS=$XDG_DATA_DIRS \
                     PKG_CONFIG_PATH=$PKG_CONFIG_PATH \
                     "$py_cmd_path" -c \
                   'import base64;
                   exec(base64.b64decode("""{{SSH_PY_CODE}}""").decode("utf-8"))'
        else
            exec $SUDO "$py_cmd_path" -c \
                   'import base64;
                   exec(base64.b64decode("""{{SSH_PY_CODE}}""").decode("utf-8"))'
        fi
        exit 0
    else
        continue
    fi
done
echo "ERROR: Unable to locate appropriate python command" >&2
exit $EX_PYTHON_INVALID
EOF'''.format(
            EX_THIN_PYTHON_INVALID=salt.defaults.exitcodes.EX_THIN_PYTHON_INVALID,
            ).split('\n')])

if not is_windows():
    shim_file = os.path.join(os.path.dirname(__file__), 'ssh_py_shim.py')
    if not os.path.exists(shim_file):
        # On esky builds we only have the .pyc file
        shim_file += 'c'
    with salt.utils.files.fopen(shim_file) as ssh_py_shim:
        SSH_PY_SHIM = ssh_py_shim.read()

log = logging.getLogger(__name__)


class SSH(object):
    '''
    Create an SSH execution system
    '''
    ROSTER_UPDATE_FLAG = '#__needs_update'

    def __init__(self, opts):
        self.__parsed_rosters = {SSH.ROSTER_UPDATE_FLAG: True}
        pull_sock = os.path.join(opts['sock_dir'], 'master_event_pull.ipc')
        if os.path.exists(pull_sock) and zmq:
            self.event = salt.utils.event.get_event(
                    'master',
                    opts['sock_dir'],
                    opts['transport'],
                    opts=opts,
                    listen=False)
        else:
            self.event = None
        self.opts = opts
        if self.opts['regen_thin']:
            self.opts['ssh_wipe'] = True
        if not salt.utils.path.which('ssh'):
            raise salt.exceptions.SaltSystemExit(code=-1,
                msg='No ssh binary found in path -- ssh must be installed for salt-ssh to run. Exiting.')
        self.opts['_ssh_version'] = ssh_version()
        self.tgt_type = self.opts['selected_target_option'] \
            if self.opts['selected_target_option'] else 'glob'
        self._expand_target()
        self.roster = salt.roster.Roster(self.opts, self.opts.get('roster', 'flat'))
        self.targets = self.roster.targets(
                self.opts['tgt'],
                self.tgt_type)
        if not self.targets:
            self._update_targets()
        # If we're in a wfunc, we need to get the ssh key location from the
        # top level opts, stored in __master_opts__
        if '__master_opts__' in self.opts:
            if self.opts['__master_opts__'].get('ssh_use_home_key') and \
                    os.path.isfile(os.path.expanduser('~/.ssh/id_rsa')):
                priv = os.path.expanduser('~/.ssh/id_rsa')
            else:
                priv = self.opts['__master_opts__'].get(
                        'ssh_priv',
                        os.path.join(
                            self.opts['__master_opts__']['pki_dir'],
                            'ssh',
                            'salt-ssh.rsa'
                            )
                        )
        else:
            priv = self.opts.get(
                    'ssh_priv',
                    os.path.join(
                        self.opts['pki_dir'],
                        'ssh',
                        'salt-ssh.rsa'
                        )
                    )
        if priv != 'agent-forwarding':
            if not os.path.isfile(priv):
                try:
                    salt.client.ssh.shell.gen_key(priv)
                except OSError:
                    raise salt.exceptions.SaltClientError(
                        'salt-ssh could not be run because it could not generate keys.\n\n'
                        'You can probably resolve this by executing this script with '
                        'increased permissions via sudo or by running as root.\n'
                        'You could also use the \'-c\' option to supply a configuration '
                        'directory that you have permissions to read and write to.'
                    )
        self.defaults = {
            'user': self.opts.get(
                'ssh_user',
                salt.config.DEFAULT_MASTER_OPTS['ssh_user']
            ),
            'port': self.opts.get(
                'ssh_port',
                salt.config.DEFAULT_MASTER_OPTS['ssh_port']
            ),
            'passwd': self.opts.get(
                'ssh_passwd',
                salt.config.DEFAULT_MASTER_OPTS['ssh_passwd']
            ),
            'priv': priv,
            'timeout': self.opts.get(
                'ssh_timeout',
                salt.config.DEFAULT_MASTER_OPTS['ssh_timeout']
            ) + self.opts.get(
                'timeout',
                salt.config.DEFAULT_MASTER_OPTS['timeout']
            ),
            'sudo': self.opts.get(
                'ssh_sudo',
                salt.config.DEFAULT_MASTER_OPTS['ssh_sudo']
            ),
            'sudo_user': self.opts.get(
                'ssh_sudo_user',
                salt.config.DEFAULT_MASTER_OPTS['ssh_sudo_user']
            ),
            'identities_only': self.opts.get(
                'ssh_identities_only',
                salt.config.DEFAULT_MASTER_OPTS['ssh_identities_only']
            ),
            'remote_port_forwards': self.opts.get(
                'ssh_remote_port_forwards'
            ),
            'ssh_options': self.opts.get(
                'ssh_options'
            )
        }
        if self.opts.get('rand_thin_dir'):
            self.defaults['thin_dir'] = os.path.join(
                    '/var/tmp',
                    '.{0}'.format(uuid.uuid4().hex[:6]))
            self.opts['ssh_wipe'] = 'True'
        self.serial = salt.payload.Serial(opts)
        self.returners = salt.loader.returners(self.opts, {})
        self.fsclient = salt.fileclient.FSClient(self.opts)
        self.thin = salt.utils.thin.gen_thin(self.opts['cachedir'],
                                             extra_mods=self.opts.get('thin_extra_mods'),
                                             overwrite=self.opts['regen_thin'],
                                             python2_bin=self.opts['python2_bin'],
                                             python3_bin=self.opts['python3_bin'])
        self.mods = mod_data(self.fsclient)

    def _get_roster(self):
        '''
        Read roster filename as a key to the data.
        :return:
        '''
        roster_file = salt.roster.get_roster_file(self.opts)
        if roster_file not in self.__parsed_rosters:
            roster_data = compile_template(roster_file, salt.loader.render(self.opts, {}),
                                           self.opts['renderer'], self.opts['renderer_blacklist'],
                                           self.opts['renderer_whitelist'])
            self.__parsed_rosters[roster_file] = roster_data
        return roster_file

    def _expand_target(self):
        '''
        Figures out if the target is a reachable host without wildcards, expands if any.
        :return:
        '''
        # TODO: Support -L
        target = self.opts['tgt']
        if isinstance(target, list):
            return

        hostname = self.opts['tgt'].split('@')[-1]
        needs_expansion = '*' not in hostname and \
                          salt.utils.network.is_reachable_host(hostname) and \
                          salt.utils.network.is_ip(hostname)
        if needs_expansion:
            hostname = salt.utils.network.ip_to_host(hostname)
            if hostname is None:
                # Reverse lookup failed
                return
            self._get_roster()
            for roster_filename in self.__parsed_rosters:
                roster_data = self.__parsed_rosters[roster_filename]
                if not isinstance(roster_data, bool):
                    for host_id in roster_data:
                        if hostname in [host_id, roster_data.get('host')]:
                            if hostname != self.opts['tgt']:
                                self.opts['tgt'] = hostname
                            self.__parsed_rosters[self.ROSTER_UPDATE_FLAG] = False
                            return

    def _update_roster(self):
        '''
        Update default flat roster with the passed in information.
        :return:
        '''
        roster_file = self._get_roster()
        if os.access(roster_file, os.W_OK):
            if self.__parsed_rosters[self.ROSTER_UPDATE_FLAG]:
                with salt.utils.files.fopen(roster_file, 'a') as roster_fp:
                    roster_fp.write('# Automatically added by "{s_user}" at {s_time}\n{hostname}:\n    host: '
                                    '{hostname}\n    user: {user}'
                                    '\n    passwd: {passwd}\n'.format(s_user=getpass.getuser(),
                                                                      s_time=datetime.datetime.utcnow().isoformat(),
                                                                      hostname=self.opts.get('tgt', ''),
                                                                      user=self.opts.get('ssh_user', ''),
                                                                      passwd=self.opts.get('ssh_passwd', '')))
                log.info('The host {0} has been added to the roster {1}'.format(self.opts.get('tgt', ''),
                                                                                roster_file))
        else:
            log.error('Unable to update roster {0}: access denied'.format(roster_file))

    def _update_targets(self):
        '''
        Uptade targets in case hostname was directly passed without the roster.
        :return:
        '''

        hostname = self.opts.get('tgt', '')
        if '@' in hostname:
            user, hostname = hostname.split('@', 1)
        else:
            user = self.opts.get('ssh_user')
        if hostname == '*':
            hostname = ''

        if salt.utils.network.is_reachable_host(hostname):
            hostname = salt.utils.network.ip_to_host(hostname)
            self.opts['tgt'] = hostname
            self.targets[hostname] = {
                'passwd': self.opts.get('ssh_passwd', ''),
                'host': hostname,
                'user': user,
            }
            if self.opts.get('ssh_update_roster'):
                self._update_roster()

    def get_pubkey(self):
        '''
        Return the key string for the SSH public key
        '''
        if '__master_opts__' in self.opts and \
                self.opts['__master_opts__'].get('ssh_use_home_key') and \
                os.path.isfile(os.path.expanduser('~/.ssh/id_rsa')):
            priv = os.path.expanduser('~/.ssh/id_rsa')
        else:
            priv = self.opts.get(
                    'ssh_priv',
                    os.path.join(
                        self.opts['pki_dir'],
                        'ssh',
                        'salt-ssh.rsa'
                        )
                    )
        pub = '{0}.pub'.format(priv)
        with salt.utils.files.fopen(pub, 'r') as fp_:
            return '{0} rsa root@master'.format(fp_.read().split()[1])

    def key_deploy(self, host, ret):
        '''
        Deploy the SSH key if the minions don't auth
        '''
        if not isinstance(ret[host], dict) or self.opts.get('ssh_key_deploy'):
            target = self.targets[host]
            if target.get('passwd', False) or self.opts['ssh_passwd']:
                self._key_deploy_run(host, target, False)
            return ret
<<<<<<< HEAD
        if (ret[host].get('stderr') or '').count('Permission denied'):
=======
        if ret[host].get('stderr', '').count('Permission denied'):
>>>>>>> 1cdaea22
            target = self.targets[host]
            # permission denied, attempt to auto deploy ssh key
            print(('Permission denied for host {0}, do you want to deploy '
                   'the salt-ssh key? (password required):').format(host))
            deploy = input('[Y/n] ')
            if deploy.startswith(('n', 'N')):
                return ret
            target['passwd'] = getpass.getpass(
                    'Password for {0}@{1}: '.format(target['user'], host)
                )
            return self._key_deploy_run(host, target, True)
        return ret

    def _key_deploy_run(self, host, target, re_run=True):
        '''
        The ssh-copy-id routine
        '''
        argv = [
            'ssh.set_auth_key',
            target.get('user', 'root'),
            self.get_pubkey(),
        ]

        single = Single(
                self.opts,
                argv,
                host,
                mods=self.mods,
                fsclient=self.fsclient,
                thin=self.thin,
                **target)
        if salt.utils.path.which('ssh-copy-id'):
            # we have ssh-copy-id, use it!
            stdout, stderr, retcode = single.shell.copy_id()
        else:
            stdout, stderr, retcode = single.run()
        if re_run:
            target.pop('passwd')
            single = Single(
                    self.opts,
                    self.opts['argv'],
                    host,
                    mods=self.mods,
                    fsclient=self.fsclient,
                    thin=self.thin,
                    **target)
            stdout, stderr, retcode = single.cmd_block()
            try:
                data = salt.utils.json.find_json(stdout)
                return {host: data.get('local', data)}
            except Exception:
                if stderr:
                    return {host: stderr}
                return {host: 'Bad Return'}
        if salt.defaults.exitcodes.EX_OK != retcode:
            return {host: stderr}
        return {host: stdout}

    def handle_routine(self, que, opts, host, target, mine=False):
        '''
        Run the routine in a "Thread", put a dict on the queue
        '''
        opts = copy.deepcopy(opts)
        single = Single(
                opts,
                opts['argv'],
                host,
                mods=self.mods,
                fsclient=self.fsclient,
                thin=self.thin,
                mine=mine,
                **target)
        ret = {'id': single.id}
        stdout, stderr, retcode = single.run()
        # This job is done, yield
        try:
            data = salt.utils.json.find_json(stdout)
            if len(data) < 2 and 'local' in data:
                ret['ret'] = data['local']
            else:
                ret['ret'] = {
                    'stdout': stdout,
                    'stderr': stderr,
                    'retcode': retcode,
                }
        except Exception:
            ret['ret'] = {
                'stdout': stdout,
                'stderr': stderr,
                'retcode': retcode,
            }
        que.put(ret)

    def handle_ssh(self, mine=False):
        '''
        Spin up the needed threads or processes and execute the subsequent
        routines
        '''
        que = multiprocessing.Queue()
        running = {}
        target_iter = self.targets.__iter__()
        returned = set()
        rets = set()
        init = False
        while True:
            if not self.targets:
                log.error('No matching targets found in roster.')
                break
            if len(running) < self.opts.get('ssh_max_procs', 25) and not init:
                try:
                    host = next(target_iter)
                except StopIteration:
                    init = True
                    continue
                for default in self.defaults:
                    if default not in self.targets[host]:
                        self.targets[host][default] = self.defaults[default]
                if 'host' not in self.targets[host]:
                    self.targets[host]['host'] = host
                if self.targets[host].get('winrm') and not HAS_WINSHELL:
                    returned.add(host)
                    rets.add(host)
                    log_msg = 'Please contact sales@saltstack.com for access to the enterprise saltwinshell module.'
                    log.debug(log_msg)
                    no_ret = {'fun_args': [],
                              'jid': None,
                              'return': log_msg,
                              'retcode': 1,
                              'fun': '',
                              'id': host}
                    yield {host: no_ret}
                    continue
                args = (
                        que,
                        self.opts,
                        host,
                        self.targets[host],
                        mine,
                        )
                routine = MultiprocessingProcess(
                                target=self.handle_routine,
                                args=args)
                routine.start()
                running[host] = {'thread': routine}
                continue
            ret = {}
            try:
                ret = que.get(False)
                if 'id' in ret:
                    returned.add(ret['id'])
                    yield {ret['id']: ret['ret']}
            except Exception:
                # This bare exception is here to catch spurious exceptions
                # thrown by que.get during healthy operation. Please do not
                # worry about this bare exception, it is entirely here to
                # control program flow.
                pass
            for host in running:
                if not running[host]['thread'].is_alive():
                    if host not in returned:
                        # Try to get any returns that came through since we
                        # last checked
                        try:
                            while True:
                                ret = que.get(False)
                                if 'id' in ret:
                                    returned.add(ret['id'])
                                    yield {ret['id']: ret['ret']}
                        except Exception:
                            pass

                        if host not in returned:
                            error = ('Target \'{0}\' did not return any data, '
                                     'probably due to an error.').format(host)
                            ret = {'id': host,
                                   'ret': error}
                            log.error(error)
                            yield {ret['id']: ret['ret']}
                    running[host]['thread'].join()
                    rets.add(host)
            for host in rets:
                if host in running:
                    running.pop(host)
            if len(rets) >= len(self.targets):
                break
            # Sleep when limit or all threads started
            if len(running) >= self.opts.get('ssh_max_procs', 25) or len(self.targets) >= len(running):
                time.sleep(0.1)

    def run_iter(self, mine=False, jid=None):
        '''
        Execute and yield returns as they come in, do not print to the display

        mine
            The Single objects will use mine_functions defined in the roster,
            pillar, or master config (they will be checked in that order) and
            will modify the argv with the arguments from mine_functions
        '''
        fstr = '{0}.prep_jid'.format(self.opts['master_job_cache'])
        jid = self.returners[fstr](passed_jid=jid or self.opts.get('jid', None))

        # Save the invocation information
        argv = self.opts['argv']

        if self.opts.get('raw_shell', False):
            fun = 'ssh._raw'
            args = argv
        else:
            fun = argv[0] if argv else ''
            args = argv[1:]

        job_load = {
            'jid': jid,
            'tgt_type': self.tgt_type,
            'tgt': self.opts['tgt'],
            'user': self.opts['user'],
            'fun': fun,
            'arg': args,
            }

        # save load to the master job cache
        if self.opts['master_job_cache'] == 'local_cache':
            self.returners['{0}.save_load'.format(self.opts['master_job_cache'])](jid, job_load, minions=self.targets.keys())
        else:
            self.returners['{0}.save_load'.format(self.opts['master_job_cache'])](jid, job_load)

        for ret in self.handle_ssh(mine=mine):
            host = next(six.iterkeys(ret))
            self.cache_job(jid, host, ret[host], fun)
            if self.event:
                id_, data = next(six.iteritems(ret))
                if isinstance(data, six.text_type):
                    data = {'return': data}
                if 'id' not in data:
                    data['id'] = id_
                data['jid'] = jid  # make the jid in the payload the same as the jid in the tag
                self.event.fire_event(
                    data,
                    salt.utils.event.tagify(
                        [jid, 'ret', host],
                        'job'))
            yield ret

    def cache_job(self, jid, id_, ret, fun):
        '''
        Cache the job information
        '''
        self.returners['{0}.returner'.format(self.opts['master_job_cache'])]({'jid': jid,
                                                                              'id': id_,
                                                                              'return': ret,
                                                                              'fun': fun})

    def run(self, jid=None):
        '''
        Execute the overall routine, print results via outputters
        '''
        if self.opts.get('list_hosts'):
            self._get_roster()
            ret = {}
            for roster_file in self.__parsed_rosters:
                if roster_file.startswith('#'):
                    continue
                ret[roster_file] = {}
                for host_id in self.__parsed_rosters[roster_file]:
                    hostname = self.__parsed_rosters[roster_file][host_id]['host']
                    ret[roster_file][host_id] = hostname
            salt.output.display_output(ret, 'nested', self.opts)
            sys.exit()

        fstr = '{0}.prep_jid'.format(self.opts['master_job_cache'])
        jid = self.returners[fstr](passed_jid=jid or self.opts.get('jid', None))

        # Save the invocation information
        argv = self.opts['argv']

        if self.opts.get('raw_shell', False):
            fun = 'ssh._raw'
            args = argv
        else:
            fun = argv[0] if argv else ''
            args = argv[1:]

        job_load = {
            'jid': jid,
            'tgt_type': self.tgt_type,
            'tgt': self.opts['tgt'],
            'user': self.opts['user'],
            'fun': fun,
            'arg': args,
            }

        # save load to the master job cache
        try:
            if isinstance(jid, bytes):
                jid = jid.decode('utf-8')
            if self.opts['master_job_cache'] == 'local_cache':
                self.returners['{0}.save_load'.format(self.opts['master_job_cache'])](jid, job_load, minions=self.targets.keys())
            else:
                self.returners['{0}.save_load'.format(self.opts['master_job_cache'])](jid, job_load)
        except Exception as exc:
            log.exception(exc)
            log.error(
                'Could not save load with returner %s: %s',
                self.opts['master_job_cache'], exc
            )

        if self.opts.get('verbose'):
            msg = 'Executing job with jid {0}'.format(jid)
            print(msg)
            print('-' * len(msg) + '\n')
            print('')
        sret = {}
        outputter = self.opts.get('output', 'nested')
        final_exit = 0
        for ret in self.handle_ssh():
            host = next(six.iterkeys(ret))
            if isinstance(ret[host], dict):
                host_ret = ret[host].get('retcode', 0)
                if host_ret != 0:
                    final_exit = 1
            else:
                # Error on host
                final_exit = 1

            self.cache_job(jid, host, ret[host], fun)
            ret = self.key_deploy(host, ret)

            if isinstance(ret[host], dict) and (ret[host].get('stderr') or '').startswith('ssh:'):
                ret[host] = ret[host]['stderr']

            if not isinstance(ret[host], dict):
                p_data = {host: ret[host]}
            elif 'return' not in ret[host]:
                p_data = ret
            else:
                outputter = ret[host].get('out', self.opts.get('output', 'nested'))
                p_data = {host: ret[host].get('return', {})}
            if self.opts.get('static'):
                sret.update(p_data)
            else:
                salt.output.display_output(
                        p_data,
                        outputter,
                        self.opts)
            if self.event:
                id_, data = next(six.iteritems(ret))
                if isinstance(data, six.text_type):
                    data = {'return': data}
                if 'id' not in data:
                    data['id'] = id_
                data['jid'] = jid  # make the jid in the payload the same as the jid in the tag
                self.event.fire_event(
                    data,
                    salt.utils.event.tagify(
                        [jid, 'ret', host],
                        'job'))
        if self.opts.get('static'):
            salt.output.display_output(
                    sret,
                    outputter,
                    self.opts)
        if final_exit:
            sys.exit(salt.defaults.exitcodes.EX_AGGREGATE)


class Single(object):
    '''
    Hold onto a single ssh execution
    '''
    # 1. Get command ready
    # 2. Check if target has salt
    # 3. deploy salt-thin
    # 4. execute requested command via salt-thin
    def __init__(
            self,
            opts,
            argv,
            id_,
            host,
            user=None,
            port=None,
            passwd=None,
            priv=None,
            timeout=30,
            sudo=False,
            tty=False,
            mods=None,
            fsclient=None,
            thin=None,
            mine=False,
            minion_opts=None,
            identities_only=False,
            sudo_user=None,
            remote_port_forwards=None,
            winrm=False,
            ssh_options=None,
            **kwargs):
        # Get mine setting and mine_functions if defined in kwargs (from roster)
        self.mine = mine
        self.mine_functions = kwargs.get('mine_functions')
        self.cmd_umask = kwargs.get('cmd_umask', None)

        self.winrm = winrm

        self.opts = opts
        self.tty = tty
        if kwargs.get('wipe'):
            self.wipe = 'False'
        else:
            self.wipe = 'True' if self.opts.get('ssh_wipe') else 'False'
        if kwargs.get('thin_dir'):
            self.thin_dir = kwargs['thin_dir']
        elif self.winrm:
            saltwinshell.set_winvars(self)
            self.python_env = kwargs.get('ssh_python_env')
        else:
            if user:
                thin_dir = DEFAULT_THIN_DIR.replace('%%USER%%', user)
            else:
                thin_dir = DEFAULT_THIN_DIR.replace('%%USER%%', 'root')
            self.thin_dir = thin_dir.replace(
                '%%FQDNUUID%%',
                uuid.uuid3(uuid.NAMESPACE_DNS,
                           salt.utils.network.get_fqhostname()).hex[:6]
            )
        self.opts['thin_dir'] = self.thin_dir
        self.fsclient = fsclient
        self.context = {'master_opts': self.opts,
                        'fileclient': self.fsclient}

        if isinstance(argv, six.string_types):
            self.argv = [argv]
        else:
            self.argv = argv

        self.fun, self.args, self.kwargs = self.__arg_comps()
        self.id = id_

        self.mods = mods if isinstance(mods, dict) else {}
        args = {'host': host,
                'user': user,
                'port': port,
                'passwd': passwd,
                'priv': priv,
                'timeout': timeout,
                'sudo': sudo,
                'tty': tty,
                'mods': self.mods,
                'identities_only': identities_only,
                'sudo_user': sudo_user,
                'remote_port_forwards': remote_port_forwards,
                'winrm': winrm,
                'ssh_options': ssh_options}
        # Pre apply changeable defaults
        self.minion_opts = {
                    'grains_cache': True,
                    'log_file': 'salt-call.log',
                }
        self.minion_opts.update(opts.get('ssh_minion_opts', {}))
        if minion_opts is not None:
            self.minion_opts.update(minion_opts)
        # Post apply system needed defaults
        self.minion_opts.update({
                    'root_dir': os.path.join(self.thin_dir, 'running_data'),
                    'id': self.id,
                    'sock_dir': '/',
                    'fileserver_list_cache_time': 3,
                })
        self.minion_config = salt.serializers.yaml.serialize(self.minion_opts)
        self.target = kwargs
        self.target.update(args)
        self.serial = salt.payload.Serial(opts)
        self.wfuncs = salt.loader.ssh_wrapper(opts, None, self.context)
        self.shell = salt.client.ssh.shell.gen_shell(opts, **args)
        if self.winrm:
            # Determine if Windows client is x86 or AMD64
            arch, _, _ = self.shell.exec_cmd('powershell $ENV:PROCESSOR_ARCHITECTURE')
            self.arch = arch.strip()
        self.thin = thin if thin else salt.utils.thin.thin_path(opts['cachedir'])

    def __arg_comps(self):
        '''
        Return the function name and the arg list
        '''
        fun = self.argv[0] if self.argv else ''
        parsed = salt.utils.args.parse_input(
            self.argv[1:],
            condition=False,
            no_parse=self.opts.get('no_parse', []))
        args = parsed[0]
        kws = parsed[1]
        return fun, args, kws

    def _escape_arg(self, arg):
        '''
        Properly escape argument to protect special characters from shell
        interpretation.  This avoids having to do tricky argument quoting.

        Effectively just escape all characters in the argument that are not
        alphanumeric!
        '''
        if self.winrm:
            return arg
        return ''.join(['\\' + char if re.match(r'\W', char) else char for char in arg])

    def deploy(self):
        '''
        Deploy salt-thin
        '''
        self.shell.send(
            self.thin,
            os.path.join(self.thin_dir, 'salt-thin.tgz'),
        )
        self.deploy_ext()
        return True

    def deploy_ext(self):
        '''
        Deploy the ext_mods tarball
        '''
        if self.mods.get('file'):
            self.shell.send(
                self.mods['file'],
                os.path.join(self.thin_dir, 'salt-ext_mods.tgz'),
            )
        return True

    def run(self, deploy_attempted=False):
        '''
        Execute the routine, the routine can be either:
        1. Execute a raw shell command
        2. Execute a wrapper func
        3. Execute a remote Salt command

        If a (re)deploy is needed, then retry the operation after a deploy
        attempt

        Returns tuple of (stdout, stderr, retcode)
        '''
        stdout = stderr = retcode = None

        if self.opts.get('raw_shell', False):
            cmd_str = ' '.join([self._escape_arg(arg) for arg in self.argv])
            stdout, stderr, retcode = self.shell.exec_cmd(cmd_str)

        elif self.fun in self.wfuncs or self.mine:
            stdout, retcode = self.run_wfunc()

        else:
            stdout, stderr, retcode = self.cmd_block()

        return stdout, stderr, retcode

    def run_wfunc(self):
        '''
        Execute a wrapper function

        Returns tuple of (json_data, '')
        '''
        # Ensure that opts/grains are up to date
        # Execute routine
        data_cache = False
        data = None
        cdir = os.path.join(self.opts['cachedir'], 'minions', self.id)
        if not os.path.isdir(cdir):
            os.makedirs(cdir)
        datap = os.path.join(cdir, 'ssh_data.p')
        refresh = False
        if not os.path.isfile(datap):
            refresh = True
        else:
            passed_time = (time.time() - os.stat(datap).st_mtime) / 60
            if passed_time > self.opts.get('cache_life', 60):
                refresh = True

        if self.opts.get('refresh_cache'):
            refresh = True
        conf_grains = {}
        # Save conf file grains before they get clobbered
        if 'ssh_grains' in self.opts:
            conf_grains = self.opts['ssh_grains']
        if not data_cache:
            refresh = True
        if refresh:
            # Make the datap
            # TODO: Auto expire the datap
            pre_wrapper = salt.client.ssh.wrapper.FunctionWrapper(
                self.opts,
                self.id,
                fsclient=self.fsclient,
                minion_opts=self.minion_opts,
                **self.target)
            opts_pkg = pre_wrapper['test.opts_pkg']()  # pylint: disable=E1102
            if '_error' in opts_pkg:
                #Refresh failed
                retcode = opts_pkg['retcode']
                ret = salt.utils.json.dumps({'local': opts_pkg})
                return ret, retcode

            opts_pkg['file_roots'] = self.opts['file_roots']
            opts_pkg['pillar_roots'] = self.opts['pillar_roots']
            opts_pkg['ext_pillar'] = self.opts['ext_pillar']
            opts_pkg['extension_modules'] = self.opts['extension_modules']
            opts_pkg['module_dirs'] = self.opts['module_dirs']
            opts_pkg['_ssh_version'] = self.opts['_ssh_version']
            opts_pkg['__master_opts__'] = self.context['master_opts']
            if '_caller_cachedir' in self.opts:
                opts_pkg['_caller_cachedir'] = self.opts['_caller_cachedir']
            if 'known_hosts_file' in self.opts:
                opts_pkg['known_hosts_file'] = self.opts['known_hosts_file']
            else:
                opts_pkg['_caller_cachedir'] = self.opts['cachedir']
            # Use the ID defined in the roster file
            opts_pkg['id'] = self.id

            retcode = 0

            # Restore master grains
            for grain in conf_grains:
                opts_pkg['grains'][grain] = conf_grains[grain]
            # Enable roster grains support
            if 'grains' in self.target:
                for grain in self.target['grains']:
                    opts_pkg['grains'][grain] = self.target['grains'][grain]

            popts = {}
            popts.update(opts_pkg['__master_opts__'])
            popts.update(opts_pkg)
            pillar = salt.pillar.Pillar(
                    popts,
                    opts_pkg['grains'],
                    opts_pkg['id'],
                    opts_pkg.get('saltenv', 'base')
                    )
            pillar_data = pillar.compile_pillar()

            # TODO: cache minion opts in datap in master.py
            data = {'opts': opts_pkg,
                    'grains': opts_pkg['grains'],
                    'pillar': pillar_data}
            if data_cache:
                with salt.utils.files.fopen(datap, 'w+b') as fp_:
                    fp_.write(
                            self.serial.dumps(data)
                            )
        if not data and data_cache:
            with salt.utils.files.fopen(datap, 'rb') as fp_:
                data = self.serial.load(fp_)
        opts = data.get('opts', {})
        opts['grains'] = data.get('grains')

        # Restore master grains
        for grain in conf_grains:
            opts['grains'][grain] = conf_grains[grain]
        # Enable roster grains support
        if 'grains' in self.target:
            for grain in self.target['grains']:
                opts['grains'][grain] = self.target['grains'][grain]

        opts['pillar'] = data.get('pillar')
        wrapper = salt.client.ssh.wrapper.FunctionWrapper(
            opts,
            self.id,
            fsclient=self.fsclient,
            minion_opts=self.minion_opts,
            **self.target)
        self.wfuncs = salt.loader.ssh_wrapper(opts, wrapper, self.context)
        wrapper.wfuncs = self.wfuncs

        # We're running in the mine, need to fetch the arguments from the
        # roster, pillar, master config (in that order)
        if self.mine:
            mine_args = None
            mine_fun_data = None
            mine_fun = self.fun

            if self.mine_functions and self.fun in self.mine_functions:
                mine_fun_data = self.mine_functions[self.fun]
            elif opts['pillar'] and self.fun in opts['pillar'].get('mine_functions', {}):
                mine_fun_data = opts['pillar']['mine_functions'][self.fun]
            elif self.fun in self.context['master_opts'].get('mine_functions', {}):
                mine_fun_data = self.context['master_opts']['mine_functions'][self.fun]

            if isinstance(mine_fun_data, dict):
                mine_fun = mine_fun_data.pop('mine_function', mine_fun)
                mine_args = mine_fun_data
            elif isinstance(mine_fun_data, list):
                for item in mine_fun_data[:]:
                    if isinstance(item, dict) and 'mine_function' in item:
                        mine_fun = item['mine_function']
                        mine_fun_data.pop(mine_fun_data.index(item))
                mine_args = mine_fun_data
            else:
                mine_args = mine_fun_data

            # If we found mine_args, replace our command's args
            if isinstance(mine_args, dict):
                self.args = []
                self.kwargs = mine_args
            elif isinstance(mine_args, list):
                self.args = mine_args
                self.kwargs = {}

        try:
            if self.mine:
                result = wrapper[mine_fun](*self.args, **self.kwargs)
            else:
                result = self.wfuncs[self.fun](*self.args, **self.kwargs)
        except TypeError as exc:
            result = 'TypeError encountered executing {0}: {1}'.format(self.fun, exc)
            log.error(result, exc_info_on_loglevel=logging.DEBUG)
            retcode = 1
        except Exception as exc:
            result = 'An Exception occurred while executing {0}: {1}'.format(self.fun, exc)
            log.error(result, exc_info_on_loglevel=logging.DEBUG)
            retcode = 1
        # Mimic the json data-structure that "salt-call --local" will
        # emit (as seen in ssh_py_shim.py)
        if isinstance(result, dict) and 'local' in result:
            ret = salt.utils.json.dumps({'local': result['local']})
        else:
            ret = salt.utils.json.dumps({'local': {'return': result}})
        return ret, retcode

    def _cmd_str(self):
        '''
        Prepare the command string
        '''
        sudo = 'sudo' if self.target['sudo'] else ''
        sudo_user = self.target['sudo_user']
        if '_caller_cachedir' in self.opts:
            cachedir = self.opts['_caller_cachedir']
        else:
            cachedir = self.opts['cachedir']
        thin_sum = salt.utils.thin.thin_sum(cachedir, 'sha1')
        debug = ''
        if not self.opts.get('log_level'):
            self.opts['log_level'] = 'info'
        if salt.log.LOG_LEVELS['debug'] >= salt.log.LOG_LEVELS[self.opts.get('log_level', 'info')]:
            debug = '1'
        arg_str = '''
OPTIONS = OBJ()
OPTIONS.config = \
"""
{0}
"""
OPTIONS.delimiter = '{1}'
OPTIONS.saltdir = '{2}'
OPTIONS.checksum = '{3}'
OPTIONS.hashfunc = '{4}'
OPTIONS.version = '{5}'
OPTIONS.ext_mods = '{6}'
OPTIONS.wipe = {7}
OPTIONS.tty = {8}
OPTIONS.cmd_umask = {9}
ARGS = {10}\n'''.format(self.minion_config,
                        RSTR,
                        self.thin_dir,
                        thin_sum,
                        'sha1',
                        salt.version.__version__,
                        self.mods.get('version', ''),
                        self.wipe,
                        self.tty,
                        self.cmd_umask,
                        self.argv)
        py_code = SSH_PY_SHIM.replace('#%%OPTS', arg_str)
        if six.PY2:
            py_code_enc = py_code.encode('base64')
        else:
            py_code_enc = base64.encodebytes(py_code.encode('utf-8')).decode('utf-8')
        if not self.winrm:
            cmd = SSH_SH_SHIM.format(
                DEBUG=debug,
                SUDO=sudo,
                SUDO_USER=sudo_user,
                SSH_PY_CODE=py_code_enc,
                HOST_PY_MAJOR=sys.version_info[0],
            )
        else:
            cmd = saltwinshell.gen_shim(py_code_enc)

        return cmd

    def shim_cmd(self, cmd_str, extension='py'):
        '''
        Run a shim command.

        If tty is enabled, we must scp the shim to the target system and
        execute it there
        '''
        if not self.tty and not self.winrm:
            return self.shell.exec_cmd(cmd_str)

        # Write the shim to a temporary file in the default temp directory
        with tempfile.NamedTemporaryFile(mode='w+b',
                                         prefix='shim_',
                                         delete=False) as shim_tmp_file:
            shim_tmp_file.write(salt.utils.stringutils.to_bytes(cmd_str))

        # Copy shim to target system, under $HOME/.<randomized name>
        target_shim_file = '.{0}.{1}'.format(
            binascii.hexlify(os.urandom(6)).decode('ascii'),
            extension
        )
        if self.winrm:
            target_shim_file = saltwinshell.get_target_shim_file(self, target_shim_file)
        self.shell.send(shim_tmp_file.name, target_shim_file, makedirs=True)

        # Remove our shim file
        try:
            os.remove(shim_tmp_file.name)
        except IOError:
            pass

        # Execute shim
        if extension == 'ps1':
            ret = self.shell.exec_cmd('"powershell {0}"'.format(target_shim_file))
        else:
            if not self.winrm:
                ret = self.shell.exec_cmd('/bin/sh \'$HOME/{0}\''.format(target_shim_file))
            else:
                ret = saltwinshell.call_python(self, target_shim_file)

        # Remove shim from target system
        if not self.winrm:
            self.shell.exec_cmd('rm \'$HOME/{0}\''.format(target_shim_file))
        else:
            self.shell.exec_cmd('del {0}'.format(target_shim_file))

        return ret

    def cmd_block(self, is_retry=False):
        '''
        Prepare the pre-check command to send to the subsystem

        1. execute SHIM + command
        2. check if SHIM returns a master request or if it completed
        3. handle any master request
        4. re-execute SHIM + command
        5. split SHIM results from command results
        6. return command results
        '''
        self.argv = _convert_args(self.argv)
        log.debug(
            'Performing shimmed, blocking command as follows:\n%s',
            ' '.join([six.text_type(arg) for arg in self.argv])
        )
        cmd_str = self._cmd_str()
        stdout, stderr, retcode = self.shim_cmd(cmd_str)

        log.trace('STDOUT %s\n%s', self.target['host'], stdout)
        log.trace('STDERR %s\n%s', self.target['host'], stderr)
        log.debug('RETCODE %s: %s', self.target['host'], retcode)

        error = self.categorize_shim_errors(stdout, stderr, retcode)
        if error:
            if error == 'Python environment not found on Windows system':
                saltwinshell.deploy_python(self)
                stdout, stderr, retcode = self.shim_cmd(cmd_str)
                while re.search(RSTR_RE, stdout):
                    stdout = re.split(RSTR_RE, stdout, 1)[1].strip()
                while re.search(RSTR_RE, stderr):
                    stderr = re.split(RSTR_RE, stderr, 1)[1].strip()
            elif error == 'Undefined SHIM state':
                self.deploy()
                stdout, stderr, retcode = self.shim_cmd(cmd_str)
                if not re.search(RSTR_RE, stdout) or not re.search(RSTR_RE, stderr):
                    # If RSTR is not seen in both stdout and stderr then there
                    # was a thin deployment problem.
                    return 'ERROR: Failure deploying thin, undefined state: {0}'.format(stdout), stderr, retcode
                while re.search(RSTR_RE, stdout):
                    stdout = re.split(RSTR_RE, stdout, 1)[1].strip()
                while re.search(RSTR_RE, stderr):
                    stderr = re.split(RSTR_RE, stderr, 1)[1].strip()
            else:
                return 'ERROR: {0}'.format(error), stderr, retcode

        # FIXME: this discards output from ssh_shim if the shim succeeds.  It should
        # always save the shim output regardless of shim success or failure.
        while re.search(RSTR_RE, stdout):
            stdout = re.split(RSTR_RE, stdout, 1)[1].strip()

        if re.search(RSTR_RE, stderr):
            # Found RSTR in stderr which means SHIM completed and only
            # and remaining output is only from salt.
            while re.search(RSTR_RE, stderr):
                stderr = re.split(RSTR_RE, stderr, 1)[1].strip()

        else:
            # RSTR was found in stdout but not stderr - which means there
            # is a SHIM command for the master.
            shim_command = re.split(r'\r?\n', stdout, 1)[0].strip()
            log.debug('SHIM retcode(%s) and command: %s', retcode, shim_command)
            if 'deploy' == shim_command and retcode == salt.defaults.exitcodes.EX_THIN_DEPLOY:
                self.deploy()
                stdout, stderr, retcode = self.shim_cmd(cmd_str)
                if not re.search(RSTR_RE, stdout) or not re.search(RSTR_RE, stderr):
                    if not self.tty:
                        # If RSTR is not seen in both stdout and stderr then there
                        # was a thin deployment problem.
                        log.error('ERROR: Failure deploying thin, retrying: %s\n%s', stdout, stderr)
                        return self.cmd_block()
                    elif not re.search(RSTR_RE, stdout):
                        # If RSTR is not seen in stdout with tty, then there
                        # was a thin deployment problem.
                        log.error('ERROR: Failure deploying thin, retrying: %s\n%s', stdout, stderr)
                while re.search(RSTR_RE, stdout):
                    stdout = re.split(RSTR_RE, stdout, 1)[1].strip()
                if self.tty:
                    stderr = ''
                else:
                    while re.search(RSTR_RE, stderr):
                        stderr = re.split(RSTR_RE, stderr, 1)[1].strip()
            elif 'ext_mods' == shim_command:
                self.deploy_ext()
                stdout, stderr, retcode = self.shim_cmd(cmd_str)
                if not re.search(RSTR_RE, stdout) or not re.search(RSTR_RE, stderr):
                    # If RSTR is not seen in both stdout and stderr then there
                    # was a thin deployment problem.
                    return 'ERROR: Failure deploying ext_mods: {0}'.format(stdout), stderr, retcode
                while re.search(RSTR_RE, stdout):
                    stdout = re.split(RSTR_RE, stdout, 1)[1].strip()
                while re.search(RSTR_RE, stderr):
                    stderr = re.split(RSTR_RE, stderr, 1)[1].strip()

        return stdout, stderr, retcode

    def categorize_shim_errors(self, stdout, stderr, retcode):
        if re.search(RSTR_RE, stdout) and stdout != RSTR+'\n':
            # RSTR was found in stdout which means that the shim
            # functioned without *errors* . . . but there may be shim
            # commands, unless the only thing we found is RSTR
            return None

        if re.search(RSTR_RE, stderr):
            # Undefined state
            return 'Undefined SHIM state'

        if stderr.startswith('Permission denied'):
            # SHIM was not even reached
            return None

        perm_error_fmt = 'Permissions problem, target user may need '\
                         'to be root or use sudo:\n {0}'

        errors = [
            (
                (),
                'sudo: no tty present and no askpass program specified',
                'sudo expected a password, NOPASSWD required'
            ),
            (
                (salt.defaults.exitcodes.EX_THIN_PYTHON_INVALID,),
                'Python interpreter is too old',
                'salt requires python 2.6 or newer on target hosts, must have same major version as origin host'
            ),
            (
                (salt.defaults.exitcodes.EX_THIN_CHECKSUM,),
                'checksum mismatched',
                'The salt thin transfer was corrupted'
            ),
            (
                (salt.defaults.exitcodes.EX_SCP_NOT_FOUND,),
                'scp not found',
                'No scp binary. openssh-clients package required'
            ),
            (
                (salt.defaults.exitcodes.EX_CANTCREAT,),
                'salt path .* exists but is not a directory',
                'A necessary path for salt thin unexpectedly exists:\n ' + stderr,
            ),
            (
                (),
                'sudo: sorry, you must have a tty to run sudo',
                'sudo is configured with requiretty'
            ),
            (
                (),
                'Failed to open log file',
                perm_error_fmt.format(stderr)
            ),
            (
                (),
                'Permission denied:.*/salt',
                perm_error_fmt.format(stderr)
            ),
            (
                (),
                'Failed to create directory path.*/salt',
                perm_error_fmt.format(stderr)
            ),
            (
                (salt.defaults.exitcodes.EX_SOFTWARE,),
                'exists but is not',
                'An internal error occurred with the shim, please investigate:\n ' + stderr,
            ),
            (
                (),
                'The system cannot find the path specified',
                'Python environment not found on Windows system',
            ),
            (
                (),
                'is not recognized',
                'Python environment not found on Windows system',
            ),
        ]

        for error in errors:
            if retcode in error[0] or re.search(error[1], stderr):
                return error[2]
        return None

    def check_refresh(self, data, ret):
        '''
        Stub out check_refresh
        '''
        return

    def module_refresh(self):
        '''
        Module refresh is not needed, stub it out
        '''
        return


def lowstate_file_refs(chunks):
    '''
    Create a list of file ref objects to reconcile
    '''
    refs = {}
    for chunk in chunks:
        saltenv = 'base'
        crefs = []
        for state in chunk:
            if state == '__env__':
                saltenv = chunk[state]
            elif state == 'saltenv':
                saltenv = chunk[state]
            elif state.startswith('__'):
                continue
            crefs.extend(salt_refs(chunk[state]))
        if crefs:
            if saltenv not in refs:
                refs[saltenv] = []
            refs[saltenv].append(crefs)
    return refs


def salt_refs(data):
    '''
    Pull salt file references out of the states
    '''
    proto = 'salt://'
    ret = []
    if isinstance(data, six.string_types):
        if data.startswith(proto):
            return [data]
    if isinstance(data, list):
        for comp in data:
            if isinstance(comp, six.string_types):
                if comp.startswith(proto):
                    ret.append(comp)
    return ret


def mod_data(fsclient):
    '''
    Generate the module arguments for the shim data
    '''
    # TODO, change out for a fileserver backend
    sync_refs = [
            'modules',
            'states',
            'grains',
            'renderers',
            'returners',
            ]
    ret = {}
    envs = fsclient.envs()
    ver_base = ''
    for env in envs:
        files = fsclient.file_list(env)
        for ref in sync_refs:
            mods_data = {}
            pref = '_{0}'.format(ref)
            for fn_ in sorted(files):
                if fn_.startswith(pref):
                    if fn_.endswith(('.py', '.so', '.pyx')):
                        full = salt.utils.url.create(fn_)
                        mod_path = fsclient.cache_file(full, env)
                        if not os.path.isfile(mod_path):
                            continue
                        mods_data[os.path.basename(fn_)] = mod_path
                        chunk = salt.utils.hashutils.get_hash(mod_path)
                        ver_base += chunk
            if mods_data:
                if ref in ret:
                    ret[ref].update(mods_data)
                else:
                    ret[ref] = mods_data
    if not ret:
        return {}

    if six.PY3:
        ver_base = salt.utils.stringutils.to_bytes(ver_base)

    ver = hashlib.sha1(ver_base).hexdigest()
    ext_tar_path = os.path.join(
            fsclient.opts['cachedir'],
            'ext_mods.{0}.tgz'.format(ver))
    mods = {'version': ver,
            'file': ext_tar_path}
    if os.path.isfile(ext_tar_path):
        return mods
    tfp = tarfile.open(ext_tar_path, 'w:gz')
    verfile = os.path.join(fsclient.opts['cachedir'], 'ext_mods.ver')
    with salt.utils.files.fopen(verfile, 'w+') as fp_:
        fp_.write(ver)
    tfp.add(verfile, 'ext_version')
    for ref in ret:
        for fn_ in ret[ref]:
            tfp.add(ret[ref][fn_], os.path.join(ref, fn_))
    tfp.close()
    return mods


def ssh_version():
    '''
    Returns the version of the installed ssh command
    '''
    # This function needs more granular checks and to be validated against
    # older versions of ssh
    ret = subprocess.Popen(
            ['ssh', '-V'],
            stdout=subprocess.PIPE,
            stderr=subprocess.PIPE).communicate()
    try:
        version_parts = ret[1].split(b',')[0].split(b'_')[1]
        parts = []
        for part in version_parts:
            try:
                parts.append(int(part))
            except ValueError:
                return tuple(parts)
        return tuple(parts)
    except IndexError:
        return (2, 0)


def _convert_args(args):
    '''
    Take a list of args, and convert any dicts inside the list to keyword
    args in the form of `key=value`, ready to be passed to salt-ssh
    '''
    converted = []
    for arg in args:
        if isinstance(arg, dict):
            for key in list(arg.keys()):
                if key == '__kwarg__':
                    continue
                converted.append('{0}={1}'.format(key, arg[key]))
        else:
            converted.append(arg)
    return converted<|MERGE_RESOLUTION|>--- conflicted
+++ resolved
@@ -445,11 +445,7 @@
             if target.get('passwd', False) or self.opts['ssh_passwd']:
                 self._key_deploy_run(host, target, False)
             return ret
-<<<<<<< HEAD
-        if (ret[host].get('stderr') or '').count('Permission denied'):
-=======
         if ret[host].get('stderr', '').count('Permission denied'):
->>>>>>> 1cdaea22
             target = self.targets[host]
             # permission denied, attempt to auto deploy ssh key
             print(('Permission denied for host {0}, do you want to deploy '
