# -*- coding: utf-8 -*-
'''
Manage transport commands via ssh
'''
from __future__ import absolute_import

# Import python libs
import re
import os
import json
import time
import logging
import subprocess

# Import salt libs
import salt.defaults.exitcodes
import salt.utils
import salt.utils.nb_popen
import salt.utils.vt

log = logging.getLogger(__name__)

SSH_PASSWORD_PROMPT_RE = re.compile(r'(?:.*)[Pp]assword(?: for .*)?:', re.M)
KEY_VALID_RE = re.compile(r'.*\(yes\/no\).*')


class NoPasswdError(Exception):
    pass


class KeyAcceptError(Exception):
    pass


def gen_key(path):
    '''
    Generate a key for use with salt-ssh
    '''
    cmd = 'ssh-keygen -P "" -f {0} -t rsa -q'.format(path)
    if not os.path.isdir(os.path.dirname(path)):
        os.makedirs(os.path.dirname(path))
    subprocess.call(cmd, shell=True)


class Shell(object):
    '''
    Create a shell connection object to encapsulate ssh executions
    '''
    def __init__(
            self,
            opts,
            host,
            user=None,
            port=None,
            passwd=None,
            priv=None,
            timeout=None,
            sudo=False,
            tty=False,
            mods=None):
        self.opts = opts
        self.host = host
        self.user = user
        self.port = port
        self.passwd = str(passwd) if passwd else passwd
        self.priv = priv
        self.timeout = timeout
        self.sudo = sudo
        self.tty = tty
        self.mods = mods

    def get_error(self, errstr):
        '''
        Parse out an error and return a targeted error string
        '''
        for line in errstr.split('\n'):
            if line.startswith('ssh:'):
                return line
            if line.startswith('Pseudo-terminal'):
                continue
            if 'to the list of known hosts.' in line:
                continue
            return line
        return errstr

    def _key_opts(self):
        '''
        Return options for the ssh command base for Salt to call
        '''
        options = [
                   'KbdInteractiveAuthentication=no',
                   ]
        if self.passwd:
            options.append('PasswordAuthentication=yes')
        else:
            options.append('PasswordAuthentication=no')
        if self.opts.get('_ssh_version', '') > '4.9':
            options.append('GSSAPIAuthentication=no')
        options.append('ConnectTimeout={0}'.format(self.timeout))
        if self.opts.get('ignore_host_keys'):
            options.append('StrictHostKeyChecking=no')
        known_hosts = self.opts.get('known_hosts_file')
        if known_hosts and os.path.isfile(known_hosts):
            options.append('UserKnownHostsFile={0}'.format(known_hosts))
        if self.port:
            options.append('Port={0}'.format(self.port))
        if self.priv:
            options.append('IdentityFile={0}'.format(self.priv))
        if self.user:
            options.append('User={0}'.format(self.user))

        ret = []
        for option in options:
            ret.append('-o {0} '.format(option))
        return ''.join(ret)

    def _passwd_opts(self):
        '''
        Return options to pass to ssh
        '''
        # TODO ControlMaster does not work without ControlPath
        # user could take advantage of it if they set ControlPath in their
        # ssh config.  Also, ControlPersist not widely available.
        options = ['ControlMaster=auto',
                   'StrictHostKeyChecking=no',
                   ]
        if self.opts['_ssh_version'] > '4.9':
            options.append('GSSAPIAuthentication=no')
        options.append('ConnectTimeout={0}'.format(self.timeout))
        if self.opts.get('ignore_host_keys'):
            options.append('StrictHostKeyChecking=no')

        if self.passwd:
            options.extend(['PasswordAuthentication=yes',
                            'PubkeyAuthentication=yes'])
        else:
            options.extend(['PasswordAuthentication=no',
                            'PubkeyAuthentication=yes',
                            'KbdInteractiveAuthentication=no',
                            'ChallengeResponseAuthentication=no',
                            'BatchMode=yes'])
        if self.port:
            options.append('Port={0}'.format(self.port))
        if self.user:
            options.append('User={0}'.format(self.user))

        ret = []
        for option in options:
            ret.append('-o {0} '.format(option))
        return ''.join(ret)

    def _copy_id_str_old(self):
        '''
        Return the string to execute ssh-copy-id
        '''
        if self.passwd:
            # Using single quotes prevents shell expansion and
            # passwords containing '$'
            return "{0} {1} '{2} -p {3} {4}@{5}'".format(
                    'ssh-copy-id',
                    '-i {0}.pub'.format(self.priv),
                    self._passwd_opts(),
                    self.port,
                    self.user,
                    self.host)
        return None

    def _copy_id_str_new(self):
        '''
        Since newer ssh-copy-id commands ingest option differently we need to
        have two commands
        '''
        if self.passwd:
            # Using single quotes prevents shell expansion and
            # passwords containing '$'
            return "{0} {1} {2} -p {3} {4}@{5}".format(
                    'ssh-copy-id',
                    '-i {0}.pub'.format(self.priv),
                    self._passwd_opts(),
                    self.port,
                    self.user,
                    self.host)
        return None

    def copy_id(self):
        '''
        Execute ssh-copy-id to plant the id file on the target
        '''
        stdout, stderr, retcode = self._run_cmd(self._copy_id_str_old())
        if salt.defaults.exitcodes.EX_OK != retcode and stderr.startswith('Usage'):
            stdout, stderr, retcode = self._run_cmd(self._copy_id_str_new())
        return stdout, stderr, retcode

    def _cmd_str(self, cmd, ssh='ssh'):
        '''
        Return the cmd string to execute
        '''

        # TODO: if tty, then our SSH_SHIM cannot be supplied from STDIN Will
        # need to deliver the SHIM to the remote host and execute it there

<<<<<<< HEAD
        opts = ''
=======
        tty = self.tty
        if ssh != 'ssh':
            tty = False
>>>>>>> f69575b6
        if self.passwd:
            opts = self._passwd_opts()
        if self.priv:
            opts = self._key_opts()
        return "{0} {1} {2} {3} {4}".format(
                ssh,
                '' if ssh == 'scp' else self.host,
                '-t -t' if tty else '',
                opts,
                cmd)

    def _old_run_cmd(self, cmd):
        '''
        Cleanly execute the command string
        '''
        try:
            proc = subprocess.Popen(
                cmd,
                shell=True,
                stderr=subprocess.PIPE,
                stdout=subprocess.PIPE,
            )

            data = proc.communicate()
            return data[0], data[1], proc.returncode
        except Exception:
            return ('local', 'Unknown Error', None)

    def _run_nb_cmd(self, cmd):
        '''
        cmd iterator
        '''
        try:
            proc = salt.utils.nb_popen.NonBlockingPopen(
                cmd,
                shell=True,
                stderr=subprocess.PIPE,
                stdout=subprocess.PIPE,
            )
            while True:
                time.sleep(0.1)
                out = proc.recv()
                err = proc.recv_err()
                rcode = proc.returncode
                if out is None and err is None:
                    break
                if err:
                    err = self.get_error(err)
                yield out, err, rcode
        except Exception:
            yield ('', 'Unknown Error', None)

    def exec_nb_cmd(self, cmd):
        '''
        Yield None until cmd finished
        '''
        r_out = []
        r_err = []
        rcode = None
        cmd = self._cmd_str(cmd)

        logmsg = 'Executing non-blocking command: {0}'.format(cmd)
        if self.passwd:
            logmsg = logmsg.replace(self.passwd, ('*' * 6))
        log.debug(logmsg)

        for out, err, rcode in self._run_nb_cmd(cmd):
            if out is not None:
                r_out.append(out)
            if err is not None:
                r_err.append(err)
            yield None, None, None
        yield ''.join(r_out), ''.join(r_err), rcode

    def exec_cmd(self, cmd):
        '''
        Execute a remote command
        '''
        cmd = self._cmd_str(cmd)

        logmsg = 'Executing command: {0}'.format(cmd)
        if self.passwd:
            logmsg = logmsg.replace(self.passwd, ('*' * 6))
        log.debug(logmsg)

        ret = self._run_cmd(cmd)
        return ret

    def send(self, local, remote):
        '''
        scp a file or files to a remote system
        '''
        cmd = '{0} {1}:{2}'.format(local, self.host, remote)
        cmd = self._cmd_str(cmd, ssh='scp')

        logmsg = 'Executing command: {0}'.format(cmd)
        if self.passwd:
            logmsg = logmsg.replace(self.passwd, ('*' * 6))
        log.debug(logmsg)

        return self._run_cmd(cmd)

    def _run_cmd(self, cmd, key_accept=False, passwd_retries=3):
        '''
        Execute a shell command via VT. This is blocking and assumes that ssh
        is being run
        '''
        term = salt.utils.vt.Terminal(
                cmd,
                shell=True,
                log_stdout=True,
                log_stderr=True,
                stream_stdout=False,
                stream_stderr=False)
        sent_passwd = 0
        ret_stdout = ''
        ret_stderr = ''

        try:
            while term.has_unread_data:
                stdout, stderr = term.recv()
                if stdout:
                    ret_stdout += stdout
                if stderr:
                    ret_stderr += stderr
                if stdout and SSH_PASSWORD_PROMPT_RE.search(stdout):
                    if not self.passwd:
                        return '', 'Permission denied, no authentication information', 254
                    if sent_passwd < passwd_retries:
                        term.sendline(self.passwd)
                        sent_passwd += 1
                        continue
                    else:
                        # asking for a password, and we can't seem to send it
                        return '', 'Password authentication failed', 254
                elif stdout and KEY_VALID_RE.search(stdout):
                    if key_accept:
                        term.sendline('yes')
                        continue
                    else:
                        term.sendline('no')
                        ret_stdout = ('The host key needs to be accepted, to '
                                      'auto accept run salt-ssh with the -i '
                                      'flag:\n{0}').format(stdout)
                        return ret_stdout, '', 254
                elif stdout and stdout.endswith('_||ext_mods||_'):
                    mods_raw = json.dumps(self.mods, separators=(',', ':')) + '|_E|0|'
                    term.sendline(mods_raw)
                time.sleep(0.5)
            return ret_stdout, ret_stderr, term.exitstatus
        finally:
            term.close(terminate=True, kill=True)<|MERGE_RESOLUTION|>--- conflicted
+++ resolved
@@ -199,13 +199,10 @@
         # TODO: if tty, then our SSH_SHIM cannot be supplied from STDIN Will
         # need to deliver the SHIM to the remote host and execute it there
 
-<<<<<<< HEAD
         opts = ''
-=======
         tty = self.tty
         if ssh != 'ssh':
             tty = False
->>>>>>> f69575b6
         if self.passwd:
             opts = self._passwd_opts()
         if self.priv:
