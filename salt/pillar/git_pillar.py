--- conflicted
+++ resolved
@@ -17,12 +17,8 @@
     The optional ``root`` parameter will be added.
 
 .. versionchanged:: @TBD
-<<<<<<< HEAD
-    The special branch name '__env__' will be replace by the environment ({{env}})
-=======
     The special branch name '__env__' will be replace by the
     environment ({{env}})
->>>>>>> 749c4f58
 
 Note that this is not the same thing as configuring pillar data using the
 :conf_master:`pillar_roots` parameter. The branch referenced in the
@@ -172,15 +168,9 @@
     def map_branch(self, branch, opts=None):
         opts = __opts__ if opts is None else opts
         if branch == '__env__':
-<<<<<<< HEAD
-            branch = opts['environment']
-            if branch == 'base':
-                branch = opts['gitfs_base']
-=======
             branch = opts.get('environment', 'base')
             if branch == 'base':
                 branch = opts.get('gitfs_base', 'master')
->>>>>>> 749c4f58
         return branch
 
     def update(self):
