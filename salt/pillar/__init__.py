--- conflicted
+++ resolved
@@ -472,14 +472,10 @@
         '''
         Pull the file server environments out of the master options
         '''
-<<<<<<< HEAD
-        return set(['base']) | set(self.opts.get('file_roots', []))
-=======
         envs = set(['base'])
         if 'pillar_roots' in self.opts:
             envs.update(list(self.opts['pillar_roots']))
         return envs
->>>>>>> 5123488d
 
     def get_tops(self):
         '''
