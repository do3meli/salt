# -*- coding: utf-8 -*-
'''
This module contains all of the routines needed to set up a master server, this
involves preparing the three listeners and the workers needed by the master.
'''
from __future__ import absolute_import, print_function, unicode_literals

# Import python libs
import fnmatch
import logging
import os
import re
import time
import stat

# Import salt libs
import salt.acl
import salt.crypt
import salt.cache
import salt.client
import salt.exceptions
import salt.payload
import salt.pillar
import salt.state
import salt.runner
import salt.auth
import salt.wheel
import salt.minion
import salt.key
import salt.fileserver
import salt.utils.args
import salt.utils.atomicfile
import salt.utils.dictupdate
import salt.utils.event
import salt.utils.files
<<<<<<< HEAD
import salt.utils.gitfs
=======
>>>>>>> 95586678
import salt.utils.verify
import salt.utils.minions
import salt.utils.gzip_util
import salt.utils.jid
import salt.utils.minions
import salt.utils.path
import salt.utils.platform
import salt.utils.stringutils
import salt.utils.user
import salt.utils.verify
import salt.utils.versions
from salt.defaults import DEFAULT_TARGET_DELIM
from salt.pillar import git_pillar

# Import 3rd-party libs
from salt.ext import six

try:
    import pwd
    HAS_PWD = True
except ImportError:
    # pwd is not available on windows
    HAS_PWD = False

log = logging.getLogger(__name__)

# Things to do in lower layers:
# only accept valid minion ids


def init_git_pillar(opts):
    '''
    Clear out the ext pillar caches, used when the master starts
    '''
    ret = []
    for opts_dict in [x for x in opts.get('ext_pillar', [])]:
        if 'git' in opts_dict:
            try:
                pillar = salt.utils.gitfs.GitPillar(
                    opts,
                    opts_dict['git'],
                    per_remote_overrides=git_pillar.PER_REMOTE_OVERRIDES,
                    per_remote_only=git_pillar.PER_REMOTE_ONLY,
                    global_only=git_pillar.GLOBAL_ONLY)
                ret.append(pillar)
            except salt.exceptions.FileserverConfigError:
                if opts.get('git_pillar_verify_config', True):
                    raise
                else:
                    log.critical('Could not initialize git_pillar')
    return ret


def clean_fsbackend(opts):
    '''
    Clean out the old fileserver backends
    '''
    # Clear remote fileserver backend caches so they get recreated
    for backend in ('git', 'hg', 'svn'):
        if backend in opts['fileserver_backend']:
            env_cache = os.path.join(
                opts['cachedir'],
                '{0}fs'.format(backend),
                'envs.p'
            )
            if os.path.isfile(env_cache):
                log.debug('Clearing %sfs env cache', backend)
                try:
                    os.remove(env_cache)
                except OSError as exc:
                    log.critical(
                        'Unable to clear env cache file %s: %s',
                        env_cache, exc
                    )

            file_lists_dir = os.path.join(
                opts['cachedir'],
                'file_lists',
                '{0}fs'.format(backend)
            )
            try:
                file_lists_caches = os.listdir(file_lists_dir)
            except OSError:
                continue
            for file_lists_cache in fnmatch.filter(file_lists_caches, '*.p'):
                cache_file = os.path.join(file_lists_dir, file_lists_cache)
                try:
                    os.remove(cache_file)
                except OSError as exc:
                    log.critical(
                        'Unable to file_lists cache file %s: %s',
                        cache_file, exc
                    )


def clean_expired_tokens(opts):
    '''
    Clean expired tokens from the master
    '''
    loadauth = salt.auth.LoadAuth(opts)
    for tok in loadauth.list_tokens():
        token_data = loadauth.get_tok(tok)
        if 'expire' not in token_data or token_data.get('expire', 0) < time.time():
            loadauth.rm_token(tok)


def clean_pub_auth(opts):
    try:
        auth_cache = os.path.join(opts['cachedir'], 'publish_auth')
        if not os.path.exists(auth_cache):
            return
        else:
            for (dirpath, dirnames, filenames) in salt.utils.path.os_walk(auth_cache):
                for auth_file in filenames:
                    auth_file_path = os.path.join(dirpath, auth_file)
                    if not os.path.isfile(auth_file_path):
                        continue
                    if (time.time() - os.path.getmtime(auth_file_path) >
                            (opts['keep_jobs'] * 3600)):
                        os.remove(auth_file_path)
    except (IOError, OSError):
        log.error('Unable to delete pub auth file')


def clean_old_jobs(opts):
    '''
    Clean out the old jobs from the job cache
    '''
    # TODO: better way to not require creating the masterminion every time?
    mminion = salt.minion.MasterMinion(
                opts,
                states=False,
                rend=False,
                )
    # If the master job cache has a clean_old_jobs, call it
    fstr = '{0}.clean_old_jobs'.format(opts['master_job_cache'])
    if fstr in mminion.returners:
        mminion.returners[fstr]()


def mk_key(opts, user):
    if HAS_PWD:
        uid = None
        try:
            uid = pwd.getpwnam(user).pw_uid
        except KeyError:
            # User doesn't exist in the system
            if opts['client_acl_verify']:
                return None
    if salt.utils.platform.is_windows():
        # The username may contain '\' if it is in Windows
        # 'DOMAIN\username' format. Fix this for the keyfile path.
        keyfile = os.path.join(
            opts['cachedir'], '.{0}_key'.format(user.replace('\\', '_'))
        )
    else:
        keyfile = os.path.join(
            opts['cachedir'], '.{0}_key'.format(user)
        )

    if os.path.exists(keyfile):
        log.debug('Removing stale keyfile: %s', keyfile)
        if salt.utils.platform.is_windows() and not os.access(keyfile, os.W_OK):
            # Cannot delete read-only files on Windows.
            os.chmod(keyfile, stat.S_IRUSR | stat.S_IWUSR)
        os.unlink(keyfile)

    key = salt.crypt.Crypticle.generate_key_string()
<<<<<<< HEAD
    cumask = os.umask(191)
    with salt.utils.files.fopen(keyfile, 'w+') as fp_:
        fp_.write(salt.utils.stringutils.to_str(key))
    os.umask(cumask)
=======
    with salt.utils.files.set_umask(0o277):
        with salt.utils.fopen(keyfile, 'w+') as fp_:
            fp_.write(key)
>>>>>>> 95586678
    # 600 octal: Read and write access to the owner only.
    # Write access is necessary since on subsequent runs, if the file
    # exists, it needs to be written to again. Windows enforces this.
    os.chmod(keyfile, 0o600)
    if HAS_PWD and uid is not None:
        try:
            os.chown(keyfile, uid, -1)
        except OSError:
            # The master is not being run as root and can therefore not
            # chown the key file
            pass
    return key


def access_keys(opts):
    '''
    A key needs to be placed in the filesystem with permissions 0400 so
    clients are required to run as root.
    '''
    # TODO: Need a way to get all available users for systems not supported by pwd module.
    #       For now users pattern matching will not work for publisher_acl.
    keys = {}
    publisher_acl = opts['publisher_acl']
    acl_users = set(publisher_acl.keys())
    if opts.get('user'):
        acl_users.add(opts['user'])
    acl_users.add(salt.utils.user.get_user())
    for user in acl_users:
        log.info('Preparing the %s key for local communication', user)
        key = mk_key(opts, user)
        if key is not None:
            keys[user] = key

    # Check other users matching ACL patterns
    if opts['client_acl_verify'] and HAS_PWD:
        log.profile('Beginning pwd.getpwall() call in masterapi access_keys function')
        for user in pwd.getpwall():
            user = user.pw_name
            if user not in keys and salt.utils.stringutils.check_whitelist_blacklist(user, whitelist=acl_users):
                keys[user] = mk_key(opts, user)
        log.profile('End pwd.getpwall() call in masterapi access_keys function')

    return keys


def fileserver_update(fileserver):
    '''
    Update the fileserver backends, requires that a salt.fileserver.Fileserver
    object be passed in
    '''
    try:
        if not fileserver.servers:
            log.error(
                'No fileservers loaded, the master will not be able to '
                'serve files to minions'
            )
            raise salt.exceptions.SaltMasterError('No fileserver backends available')
        fileserver.update()
    except Exception as exc:
        log.error(
            'Exception %s occurred in file server update', exc,
            exc_info_on_loglevel=logging.DEBUG
        )


class AutoKey(object):
    '''
    Implement the methods to run auto key acceptance and rejection
    '''
    def __init__(self, opts):
        self.opts = opts

    def check_permissions(self, filename):
        '''
        Check if the specified filename has correct permissions
        '''
        if salt.utils.platform.is_windows():
            return True

        # After we've ascertained we're not on windows
        groups = salt.utils.user.get_gid_list(self.opts['user'], include_default=False)
        fmode = os.stat(filename)

        if stat.S_IWOTH & fmode.st_mode:
            # don't allow others to write to the file
            return False

        if stat.S_IWGRP & fmode.st_mode:
            # if the group has write access only allow with permissive_pki_access
            if not self.opts.get('permissive_pki_access', False):
                return False
            elif os.getuid() == 0 and fmode.st_gid not in groups:
                # if salt is root it has to be in the group that has write access
                # this gives the group 'permission' to have write access
                return False

        return True

    def check_signing_file(self, keyid, signing_file):
        '''
        Check a keyid for membership in a signing file
        '''
        if not signing_file or not os.path.exists(signing_file):
            return False

        if not self.check_permissions(signing_file):
            log.warning('Wrong permissions for %s, ignoring content', signing_file)
            return False

        with salt.utils.files.fopen(signing_file, 'r') as fp_:
            for line in fp_:
                line = line.strip()
                if line.startswith('#'):
                    continue
                else:
                    if salt.utils.stringutils.expr_match(keyid, line):
                        return True
        return False

    def check_autosign_dir(self, keyid):
        '''
        Check a keyid for membership in a autosign directory.
        '''
        autosign_dir = os.path.join(self.opts['pki_dir'], 'minions_autosign')

        # cleanup expired files
        expire_minutes = self.opts.get('autosign_timeout', 120)
        if expire_minutes > 0:
            min_time = time.time() - (60 * int(expire_minutes))
            for root, dirs, filenames in salt.utils.path.os_walk(autosign_dir):
                for f in filenames:
                    stub_file = os.path.join(autosign_dir, f)
                    mtime = os.path.getmtime(stub_file)
                    if mtime < min_time:
                        log.warning('Autosign keyid expired %s', stub_file)
                        os.remove(stub_file)

        stub_file = os.path.join(autosign_dir, keyid)
        if not os.path.exists(stub_file):
            return False
        os.remove(stub_file)
        return True

    def check_autosign_grains(self, autosign_grains):
        '''
        Check for matching grains in the autosign_grains_dir.
        '''
        if not autosign_grains or 'autosign_grains_dir' not in self.opts:
            return False

        autosign_grains_dir = self.opts['autosign_grains_dir']
        for root, dirs, filenames in os.walk(autosign_grains_dir):
            for grain in filenames:
                if grain in autosign_grains:
                    grain_file = os.path.join(autosign_grains_dir, grain)

                    if not self.check_permissions(grain_file):
                        log.warning(
                            'Wrong permissions for %s, ignoring content',
                            grain_file
                        )
                        continue

                    with salt.utils.files.fopen(grain_file, 'r') as f:
                        for line in f:
                            line = salt.utils.stringutils.to_unicode(line).strip()
                            if line.startswith('#'):
                                continue
                            if autosign_grains[grain] == line:
                                return True
        return False

    def check_autoreject(self, keyid):
        '''
        Checks if the specified keyid should automatically be rejected.
        '''
        return self.check_signing_file(
            keyid,
            self.opts.get('autoreject_file', None)
        )

    def check_autosign(self, keyid, autosign_grains=None):
        '''
        Checks if the specified keyid should automatically be signed.
        '''
        if self.opts['auto_accept']:
            return True
        if self.check_signing_file(keyid, self.opts.get('autosign_file', None)):
            return True
        if self.check_autosign_dir(keyid):
            return True
        if self.check_autosign_grains(autosign_grains):
            return True
        return False


class RemoteFuncs(object):
    '''
    Funcitons made available to minions, this class includes the raw routines
    post validation that make up the minion access to the master
    '''
    def __init__(self, opts):
        self.opts = opts
        self.event = salt.utils.event.get_event(
                'master',
                self.opts['sock_dir'],
                self.opts['transport'],
                opts=self.opts,
                listen=False)
        self.serial = salt.payload.Serial(opts)
        self.ckminions = salt.utils.minions.CkMinions(opts)
        # Create the tops dict for loading external top data
        self.tops = salt.loader.tops(self.opts)
        # Make a client
        self.local = salt.client.get_local_client(mopts=self.opts)
        # Create the master minion to access the external job cache
        self.mminion = salt.minion.MasterMinion(
                self.opts,
                states=False,
                rend=False)
        self.__setup_fileserver()
        self.cache = salt.cache.factory(opts)

    def __setup_fileserver(self):
        '''
        Set the local file objects from the file server interface
        '''
        fs_ = salt.fileserver.Fileserver(self.opts)
        self._serve_file = fs_.serve_file
        self._file_find = fs_._find_file
        self._file_hash = fs_.file_hash
        self._file_list = fs_.file_list
        self._file_list_emptydirs = fs_.file_list_emptydirs
        self._dir_list = fs_.dir_list
        self._symlink_list = fs_.symlink_list
        self._file_envs = fs_.envs

    def __verify_minion_publish(self, load):
        '''
        Verify that the passed information authorized a minion to execute
        '''
        # Verify that the load is valid
        if 'peer' not in self.opts:
            return False
        if not isinstance(self.opts['peer'], dict):
            return False
        if any(key not in load for key in ('fun', 'arg', 'tgt', 'ret', 'id')):
            return False
        # If the command will make a recursive publish don't run
        if re.match('publish.*', load['fun']):
            return False
        # Check the permissions for this minion
        perms = []
        for match in self.opts['peer']:
            if re.match(match, load['id']):
                # This is the list of funcs/modules!
                if isinstance(self.opts['peer'][match], list):
                    perms.extend(self.opts['peer'][match])
        if ',' in load['fun']:
            # 'arg': [['cat', '/proc/cpuinfo'], [], ['foo']]
            load['fun'] = load['fun'].split(',')
            arg_ = []
            for arg in load['arg']:
                arg_.append(arg.split())
            load['arg'] = arg_
        return self.ckminions.auth_check(
                perms,
                load['fun'],
                load['arg'],
                load['tgt'],
                load.get('tgt_type', 'glob'),
                publish_validate=True)

    def _master_opts(self, load):
        '''
        Return the master options to the minion
        '''
        mopts = {}
        file_roots = {}
        envs = self._file_envs()
        for saltenv in envs:
            if saltenv not in file_roots:
                file_roots[saltenv] = []
        mopts['file_roots'] = file_roots
        mopts['top_file_merging_strategy'] = self.opts['top_file_merging_strategy']
        mopts['env_order'] = self.opts['env_order']
        mopts['default_top'] = self.opts['default_top']
        if load.get('env_only'):
            return mopts
        mopts['renderer'] = self.opts['renderer']
        mopts['failhard'] = self.opts['failhard']
        mopts['state_top'] = self.opts['state_top']
        mopts['state_top_saltenv'] = self.opts['state_top_saltenv']
        mopts['nodegroups'] = self.opts['nodegroups']
        mopts['state_auto_order'] = self.opts['state_auto_order']
        mopts['state_events'] = self.opts['state_events']
        mopts['state_aggregate'] = self.opts['state_aggregate']
        mopts['jinja_env'] = self.opts['jinja_env']
        mopts['jinja_sls_env'] = self.opts['jinja_sls_env']
        mopts['jinja_lstrip_blocks'] = self.opts['jinja_lstrip_blocks']
        mopts['jinja_trim_blocks'] = self.opts['jinja_trim_blocks']
        return mopts

    def _master_tops(self, load, skip_verify=False):
        '''
        Return the results from master_tops if configured
        '''
        if not skip_verify:
            if 'id' not in load:
                log.error('Received call for external nodes without an id')
                return {}
            if not salt.utils.verify.valid_id(self.opts, load['id']):
                return {}
        # Evaluate all configured master_tops interfaces

        opts = {}
        grains = {}
        ret = {}

        if 'opts' in load:
            opts = load['opts']
            if 'grains' in load['opts']:
                grains = load['opts']['grains']
        for fun in self.tops:
            if fun not in self.opts.get('master_tops', {}):
                continue
            try:
                ret = salt.utils.dictupdate.merge(ret, self.tops[fun](opts=opts, grains=grains), merge_lists=True)
            except Exception as exc:
                # If anything happens in the top generation, log it and move on
                log.error(
                    'Top function %s failed with error %s for minion %s',
                    fun, exc, load['id']
                )
        return ret

    def _mine_get(self, load, skip_verify=False):
        '''
        Gathers the data from the specified minions' mine
        '''
        if not skip_verify:
            if any(key not in load for key in ('id', 'tgt', 'fun')):
                return {}
        if 'mine_get' in self.opts:
            # If master side acl defined.
            if not isinstance(self.opts['mine_get'], dict):
                return {}
            perms = set()
            for match in self.opts['mine_get']:
                if re.match(match, load['id']):
                    if isinstance(self.opts['mine_get'][match], list):
                        perms.update(self.opts['mine_get'][match])
            if not any(re.match(perm, load['fun']) for perm in perms):
                return {}
        ret = {}
        if not salt.utils.verify.valid_id(self.opts, load['id']):
            return ret
        expr_form = load.get('expr_form')
        if expr_form is not None and 'tgt_type' not in load:
            salt.utils.versions.warn_until(
                'Neon',
                '_mine_get: minion {0} uses pre-Nitrogen API key '
                '"expr_form". Accepting for backwards compatibility '
                'but this is not guaranteed '
                'after the Neon release'.format(load['id'])
            )
            match_type = expr_form
        else:
            match_type = load.get('tgt_type', 'glob')
        if match_type.lower() == 'pillar':
            match_type = 'pillar_exact'
        if match_type.lower() == 'compound':
            match_type = 'compound_pillar_exact'
        checker = salt.utils.minions.CkMinions(self.opts)
        _res = checker.check_minions(
                load['tgt'],
                match_type,
                greedy=False
                )
        minions = _res['minions']
        for minion in minions:
            fdata = self.cache.fetch('minions/{0}'.format(minion), 'mine')
            if isinstance(fdata, dict):
                fdata = fdata.get(load['fun'])
                if fdata:
                    ret[minion] = fdata
        return ret

    def _mine(self, load, skip_verify=False):
        '''
        Return the mine data
        '''
        if not skip_verify:
            if 'id' not in load or 'data' not in load:
                return False
        if self.opts.get('minion_data_cache', False) or self.opts.get('enforce_mine_cache', False):
            cbank = 'minions/{0}'.format(load['id'])
            ckey = 'mine'
            if not load.get('clear', False):
                data = self.cache.fetch(cbank, ckey)
                if isinstance(data, dict):
                    data.update(load['data'])
                    load['data'] = data
            self.cache.store(cbank, ckey, load['data'])
        return True

    def _mine_delete(self, load):
        '''
        Allow the minion to delete a specific function from its own mine
        '''
        if 'id' not in load or 'fun' not in load:
            return False
        if self.opts.get('minion_data_cache', False) or self.opts.get('enforce_mine_cache', False):
            cbank = 'minions/{0}'.format(load['id'])
            ckey = 'mine'
            try:
                data = self.cache.fetch(cbank, ckey)
                if not isinstance(data, dict):
                    return False
                if load['fun'] in data:
                    del data[load['fun']]
                    self.cache.store(cbank, ckey, data)
            except OSError:
                return False
        return True

    def _mine_flush(self, load, skip_verify=False):
        '''
        Allow the minion to delete all of its own mine contents
        '''
        if not skip_verify and 'id' not in load:
            return False
        if self.opts.get('minion_data_cache', False) or self.opts.get('enforce_mine_cache', False):
            return self.cache.flush('minions/{0}'.format(load['id']), 'mine')
        return True

    def _file_recv(self, load):
        '''
        Allows minions to send files to the master, files are sent to the
        master file cache
        '''
        if any(key not in load for key in ('id', 'path', 'loc')):
            return False
        if not self.opts['file_recv'] or os.path.isabs(load['path']):
            return False
        if os.path.isabs(load['path']) or '../' in load['path']:
            # Can overwrite master files!!
            return False
        if not salt.utils.verify.valid_id(self.opts, load['id']):
            return False
        file_recv_max_size = 1024*1024 * self.opts['file_recv_max_size']

        if 'loc' in load and load['loc'] < 0:
            log.error('Invalid file pointer: load[loc] < 0')
            return False

        if len(load['data']) + load.get('loc', 0) > file_recv_max_size:
            log.error(
                'Exceeding file_recv_max_size limit: %s',
                file_recv_max_size
            )
            return False
        # Normalize Windows paths
        normpath = load['path']
        if ':' in normpath:
            # make sure double backslashes are normalized
            normpath = normpath.replace('\\', '/')
            normpath = os.path.normpath(normpath)
        cpath = os.path.join(
            self.opts['cachedir'],
            'minions',
            load['id'],
            'files',
            normpath)
        cdir = os.path.dirname(cpath)
        if not os.path.isdir(cdir):
            try:
                os.makedirs(cdir)
            except os.error:
                pass
        if os.path.isfile(cpath) and load['loc'] != 0:
            mode = 'ab'
        else:
            mode = 'wb'
        with salt.utils.files.fopen(cpath, mode) as fp_:
            if load['loc']:
                fp_.seek(load['loc'])
            fp_.write(salt.utils.stringutils.to_str(load['data']))
        return True

    def _pillar(self, load):
        '''
        Return the pillar data for the minion
        '''
        if any(key not in load for key in ('id', 'grains')):
            return False
#        pillar = salt.pillar.Pillar(
        log.debug('Master _pillar using ext: %s', load.get('ext'))
        pillar = salt.pillar.get_pillar(
                self.opts,
                load['grains'],
                load['id'],
                load.get('saltenv', load.get('env')),
                load.get('ext'),
                self.mminion.functions,
                pillar_override=load.get('pillar_override', {}))
        data = pillar.compile_pillar()
        if self.opts.get('minion_data_cache', False):
            self.cache.store('minions/{0}'.format(load['id']),
                             'data',
                             {'grains': load['grains'], 'pillar': data})
            if self.opts.get('minion_data_cache_events') is True:
                self.event.fire_event({'comment': 'Minion data cache refresh'}, salt.utils.event.tagify(load['id'], 'refresh', 'minion'))
        return data

    def _minion_event(self, load):
        '''
        Receive an event from the minion and fire it on the master event
        interface
        '''
        if 'id' not in load:
            return False
        if 'events' not in load and ('tag' not in load or 'data' not in load):
            return False
        if 'events' in load:
            for event in load['events']:
                if 'data' in event:
                    event_data = event['data']
                else:
                    event_data = event
                self.event.fire_event(event_data, event['tag'])  # old dup event
                if load.get('pretag') is not None:
                    self.event.fire_event(event_data, salt.utils.event.tagify(event['tag'], base=load['pretag']))
        else:
            tag = load['tag']
            self.event.fire_event(load, tag)
        return True

    def _return(self, load):
        '''
        Handle the return data sent from the minions
        '''
        # Generate EndTime
        endtime = salt.utils.jid.jid_to_time(salt.utils.jid.gen_jid(self.opts))
        # If the return data is invalid, just ignore it
        if any(key not in load for key in ('return', 'jid', 'id')):
            return False

        if load['jid'] == 'req':
            # The minion is returning a standalone job, request a jobid
            prep_fstr = '{0}.prep_jid'.format(self.opts['master_job_cache'])
            load['jid'] = self.mminion.returners[prep_fstr](nocache=load.get('nocache', False))

            # save the load, since we don't have it
            saveload_fstr = '{0}.save_load'.format(self.opts['master_job_cache'])
            self.mminion.returners[saveload_fstr](load['jid'], load)
        log.info('Got return from %s for job %s', load['id'], load['jid'])
        self.event.fire_event(load, load['jid'])  # old dup event
        self.event.fire_event(load, salt.utils.event.tagify([load['jid'], 'ret', load['id']], 'job'))
        self.event.fire_ret_load(load)
        if not self.opts['job_cache'] or self.opts.get('ext_job_cache'):
            return

        fstr = '{0}.update_endtime'.format(self.opts['master_job_cache'])
        if (self.opts.get('job_cache_store_endtime')
                and fstr in self.mminion.returners):
            self.mminion.returners[fstr](load['jid'], endtime)

        fstr = '{0}.returner'.format(self.opts['master_job_cache'])
        self.mminion.returners[fstr](load)

    def _syndic_return(self, load):
        '''
        Receive a syndic minion return and format it to look like returns from
        individual minions.
        '''
        # Verify the load
        if any(key not in load for key in ('return', 'jid', 'id')):
            return None
        # if we have a load, save it
        if 'load' in load:
            fstr = '{0}.save_load'.format(self.opts['master_job_cache'])
            self.mminion.returners[fstr](load['jid'], load['load'])

        # Format individual return loads
        for key, item in six.iteritems(load['return']):
            ret = {'jid': load['jid'],
                   'id': key,
                   'return': item}
            if 'out' in load:
                ret['out'] = load['out']
            self._return(ret)

    def minion_runner(self, load):
        '''
        Execute a runner from a minion, return the runner's function data
        '''
        if 'peer_run' not in self.opts:
            return {}
        if not isinstance(self.opts['peer_run'], dict):
            return {}
        if any(key not in load for key in ('fun', 'arg', 'id')):
            return {}
        perms = set()
        for match in self.opts['peer_run']:
            if re.match(match, load['id']):
                # This is the list of funcs/modules!
                if isinstance(self.opts['peer_run'][match], list):
                    perms.update(self.opts['peer_run'][match])
        good = False
        for perm in perms:
            if re.match(perm, load['fun']):
                good = True
        if not good:
            # The minion is not who it says it is!
            # We don't want to listen to it!
            log.warning('Minion id %s is not who it says it is!', load['id'])
            return {}
        # Prepare the runner object
        opts = {}
        opts.update(self.opts)
        opts.update({'fun': load['fun'],
                'arg': salt.utils.args.parse_input(
                    load['arg'],
                    no_parse=load.get('no_parse', [])),
                'id': load['id'],
                'doc': False,
                'conf_file': self.opts['conf_file']})
        runner = salt.runner.Runner(opts)
        return runner.run()

    def pub_ret(self, load, skip_verify=False):
        '''
        Request the return data from a specific jid, only allowed
        if the requesting minion also initialted the execution.
        '''
        if not skip_verify and any(key not in load for key in ('jid', 'id')):
            return {}
        else:
            auth_cache = os.path.join(
                    self.opts['cachedir'],
                    'publish_auth')
            if not os.path.isdir(auth_cache):
                os.makedirs(auth_cache)
            jid_fn = os.path.join(auth_cache, load['jid'])
            with salt.utils.files.fopen(jid_fn, 'r') as fp_:
                if not load['id'] == salt.utils.stringutils.to_unicode(fp_.read()):
                    return {}

            return self.local.get_cache_returns(load['jid'])

    def minion_pub(self, load):
        '''
        Publish a command initiated from a minion, this method executes minion
        restrictions so that the minion publication will only work if it is
        enabled in the config.
        The configuration on the master allows minions to be matched to
        salt functions, so the minions can only publish allowed salt functions
        The config will look like this:
        peer:
            .*:
                - .*
        This configuration will enable all minions to execute all commands.
        peer:
            foo.example.com:
                - test.*
        This configuration will only allow the minion foo.example.com to
        execute commands from the test module
        '''
        if not self.__verify_minion_publish(load):
            return {}
        # Set up the publication payload
        pub_load = {
            'fun': load['fun'],
            'arg': salt.utils.args.parse_input(
                load['arg'],
                no_parse=load.get('no_parse', [])),
            'tgt_type': load.get('tgt_type', 'glob'),
            'tgt': load['tgt'],
            'ret': load['ret'],
            'id': load['id'],
        }
        if 'tgt_type' in load:
            if load['tgt_type'].startswith('node'):
                if load['tgt'] in self.opts['nodegroups']:
                    pub_load['tgt'] = self.opts['nodegroups'][load['tgt']]
                    pub_load['tgt_type'] = 'compound'
                else:
                    return {}
            else:
                pub_load['tgt_type'] = load['tgt_type']
        ret = {}
        ret['jid'] = self.local.cmd_async(**pub_load)
        _res = self.ckminions.check_minions(
                load['tgt'],
                pub_load['tgt_type'])
        ret['minions'] = _res['minions']
        auth_cache = os.path.join(
                self.opts['cachedir'],
                'publish_auth')
        if not os.path.isdir(auth_cache):
            os.makedirs(auth_cache)
        jid_fn = os.path.join(auth_cache, six.text_type(ret['jid']))
        with salt.utils.files.fopen(jid_fn, 'w+') as fp_:
            fp_.write(salt.utils.stringutils.to_str(load['id']))
        return ret

    def minion_publish(self, load):
        '''
        Publish a command initiated from a minion, this method executes minion
        restrictions so that the minion publication will only work if it is
        enabled in the config.
        The configuration on the master allows minions to be matched to
        salt functions, so the minions can only publish allowed salt functions
        The config will look like this:
        peer:
            .*:
                - .*
        This configuration will enable all minions to execute all commands.
        peer:
            foo.example.com:
                - test.*
        This configuration will only allow the minion foo.example.com to
        execute commands from the test module
        '''
        if not self.__verify_minion_publish(load):
            return {}
        # Set up the publication payload
        pub_load = {
            'fun': load['fun'],
            'arg': salt.utils.args.parse_input(
                load['arg'],
                no_parse=load.get('no_parse', [])),
            'tgt_type': load.get('tgt_type', 'glob'),
            'tgt': load['tgt'],
            'ret': load['ret'],
            'id': load['id'],
        }
        if 'tmo' in load:
            try:
                pub_load['timeout'] = int(load['tmo'])
            except ValueError:
                msg = 'Failed to parse timeout value: {0}'.format(
                        load['tmo'])
                log.warning(msg)
                return {}
        if 'timeout' in load:
            try:
                pub_load['timeout'] = int(load['timeout'])
            except ValueError:
                msg = 'Failed to parse timeout value: {0}'.format(
                        load['timeout'])
                log.warning(msg)
                return {}
        if 'tgt_type' in load:
            if load['tgt_type'].startswith('node'):
                if load['tgt'] in self.opts['nodegroups']:
                    pub_load['tgt'] = self.opts['nodegroups'][load['tgt']]
                    pub_load['tgt_type'] = 'compound'
                else:
                    return {}
            else:
                pub_load['tgt_type'] = load['tgt_type']
        pub_load['raw'] = True
        ret = {}
        for minion in self.local.cmd_iter(**pub_load):
            if load.get('form', '') == 'full':
                data = minion
                if 'jid' in minion:
                    ret['__jid__'] = minion['jid']
                data['ret'] = data.pop('return')
                ret[minion['id']] = data
            else:
                ret[minion['id']] = minion['return']
                if 'jid' in minion:
                    ret['__jid__'] = minion['jid']
        for key, val in six.iteritems(self.local.get_cache_returns(ret['__jid__'])):
            if key not in ret:
                ret[key] = val
        if load.get('form', '') != 'full':
            ret.pop('__jid__')
        return ret

    def revoke_auth(self, load):
        '''
        Allow a minion to request revocation of its own key
        '''
        if 'id' not in load:
            return False
        keyapi = salt.key.Key(self.opts)
        keyapi.delete_key(load['id'],
                          preserve_minions=load.get('preserve_minion_cache',
                                                         False))
        return True


class LocalFuncs(object):
    '''
    Set up methods for use only from the local system
    '''
    # The ClearFuncs object encapsulates the functions that can be executed in
    # the clear:
    # publish (The publish from the LocalClient)
    # _auth
    def __init__(self, opts, key):
        self.opts = opts
        self.serial = salt.payload.Serial(opts)
        self.key = key
        # Create the event manager
        self.event = salt.utils.event.get_event(
                'master',
                self.opts['sock_dir'],
                self.opts['transport'],
                opts=self.opts,
                listen=False)
        # Make a client
        self.local = salt.client.get_local_client(mopts=self.opts)
        # Make an minion checker object
        self.ckminions = salt.utils.minions.CkMinions(opts)
        # Make an Auth object
        self.loadauth = salt.auth.LoadAuth(opts)
        # Stand up the master Minion to access returner data
        self.mminion = salt.minion.MasterMinion(
                self.opts,
                states=False,
                rend=False)
        # Make a wheel object
        self.wheel_ = salt.wheel.Wheel(opts)

    def runner(self, load):
        '''
        Send a master control function back to the runner system
        '''
        # All runner opts pass through eauth
        auth_type, err_name, key = self._prep_auth_info(load)

        # Authenticate
        auth_check = self.loadauth.check_authentication(load, auth_type)
        error = auth_check.get('error')

        if error:
            # Authentication error occurred: do not continue.
            return {'error': error}

        # Authorize
        runner_check = self.ckminions.runner_check(
            auth_check.get('auth_list', []),
            load['fun'],
            load['kwarg']
        )
        username = auth_check.get('username')
        if not runner_check:
            return {'error': {'name': err_name,
                              'message': 'Authentication failure of type "{0}" occurred '
                                         'for user {1}.'.format(auth_type, username)}}
        elif isinstance(runner_check, dict) and 'error' in runner_check:
            # A dictionary with an error name/message was handled by ckminions.runner_check
            return runner_check

        # Authorized. Do the job!
        try:
            fun = load.pop('fun')
            runner_client = salt.runner.RunnerClient(self.opts)
            return runner_client.async(fun,
                                       load.get('kwarg', {}),
                                       username)
        except Exception as exc:
            log.exception('Exception occurred while introspecting %s')
            return {'error': {'name': exc.__class__.__name__,
                              'args': exc.args,
                              'message': six.text_type(exc)}}

    def wheel(self, load):
        '''
        Send a master control function back to the wheel system
        '''
        # All wheel ops pass through eauth
        auth_type, err_name, key = self._prep_auth_info(load)

        # Authenticate
        auth_check = self.loadauth.check_authentication(
            load,
            auth_type,
            key=key,
            show_username=True
        )
        error = auth_check.get('error')

        if error:
            # Authentication error occurred: do not continue.
            return {'error': error}

        # Authorize
        username = auth_check.get('username')
        if auth_type != 'user':
            wheel_check = self.ckminions.wheel_check(
                auth_check.get('auth_list', []),
                load['fun'],
                load['kwarg']
            )
            if not wheel_check:
                return {'error': {'name': err_name,
                                  'message': 'Authentication failure of type "{0}" occurred for '
                                             'user {1}.'.format(auth_type, username)}}
            elif isinstance(wheel_check, dict) and 'error' in wheel_check:
                # A dictionary with an error name/message was handled by ckminions.wheel_check
                return wheel_check

        # Authenticated. Do the job.
        jid = salt.utils.jid.gen_jid(self.opts)
        fun = load.pop('fun')
        tag = salt.utils.event.tagify(jid, prefix='wheel')
        data = {'fun': "wheel.{0}".format(fun),
                'jid': jid,
                'tag': tag,
                'user': username}
        try:
            self.event.fire_event(data, salt.utils.event.tagify([jid, 'new'], 'wheel'))
            ret = self.wheel_.call_func(fun, **load)
            data['return'] = ret
            data['success'] = True
            self.event.fire_event(data, salt.utils.event.tagify([jid, 'ret'], 'wheel'))
            return {'tag': tag,
                    'data': data}
        except Exception as exc:
            log.exception('Exception occurred while introspecting %s', fun)
            data['return'] = 'Exception occurred in wheel {0}: {1}: {2}'.format(
                                        fun,
                                        exc.__class__.__name__,
                                        exc,
                                        )
            data['success'] = False
            self.event.fire_event(data, salt.utils.event.tagify([jid, 'ret'], 'wheel'))
            return {'tag': tag,
                    'data': data}

    def mk_token(self, load):
        '''
        Create and return an authentication token, the clear load needs to
        contain the eauth key and the needed authentication creds.
        '''
        token = self.loadauth.mk_token(load)
        if not token:
            log.warning('Authentication failure of type "eauth" occurred.')
            return ''
        return token

    def get_token(self, load):
        '''
        Return the name associated with a token or False if the token is invalid
        '''
        if 'token' not in load:
            return False
        return self.loadauth.get_tok(load['token'])

    def publish(self, load):
        '''
        This method sends out publications to the minions, it can only be used
        by the LocalClient.
        '''
        extra = load.get('kwargs', {})

        publisher_acl = salt.acl.PublisherACL(self.opts['publisher_acl_blacklist'])

        if publisher_acl.user_is_blacklisted(load['user']) or \
                publisher_acl.cmd_is_blacklisted(load['fun']):
            log.error(
                '%s does not have permissions to run %s. Please contact '
                'your local administrator if you believe this is in error.',
                load['user'], load['fun']
            )
            return {'error': {'name': 'AuthorizationError',
                              'message': 'Authorization error occurred.'}}

        # Retrieve the minions list
        delimiter = load.get('kwargs', {}).get('delimiter', DEFAULT_TARGET_DELIM)
        _res = self.ckminions.check_minions(
            load['tgt'],
            load.get('tgt_type', 'glob'),
            delimiter
        )
        minions = _res['minions']

        # Check for external auth calls and authenticate
        auth_type, err_name, key = self._prep_auth_info(extra)
        if auth_type == 'user':
            auth_check = self.loadauth.check_authentication(load, auth_type, key=key)
        else:
            auth_check = self.loadauth.check_authentication(extra, auth_type)

        # Setup authorization list variable and error information
        auth_list = auth_check.get('auth_list', [])
        error = auth_check.get('error')
        err_msg = 'Authentication failure of type "{0}" occurred.'.format(auth_type)

        if error:
            # Authentication error occurred: do not continue.
            log.warning(err_msg)
            return {'error': {'name': 'AuthenticationError',
                              'message': 'Authentication error occurred.'}}

        # All Token, Eauth, and non-root users must pass the authorization check
        if auth_type != 'user' or (auth_type == 'user' and auth_list):
            # Authorize the request
            authorized = self.ckminions.auth_check(
                auth_list,
                load['fun'],
                load['arg'],
                load['tgt'],
                load.get('tgt_type', 'glob'),
                minions=minions,
                # always accept find_job
                whitelist=['saltutil.find_job'],
            )

            if not authorized:
                # Authorization error occurred. Log warning and do not continue.
                log.warning(err_msg)
                return {'error': {'name': 'AuthorizationError',
                                  'message': 'Authorization error occurred.'}}

            # Perform some specific auth_type tasks after the authorization check
            if auth_type == 'token':
                username = auth_check.get('username')
                load['user'] = username
                log.debug('Minion tokenized user = "%s"', username)
            elif auth_type == 'eauth':
                # The username we are attempting to auth with
                load['user'] = self.loadauth.load_name(extra)

        # If we order masters (via a syndic), don't short circuit if no minions
        # are found
        if not self.opts.get('order_masters'):
            # Check for no minions
            if not minions:
                return {
                    'enc': 'clear',
                    'load': {
                        'jid': None,
                        'minions': minions
                    }
                }
        # Retrieve the jid
        if not load['jid']:
            fstr = '{0}.prep_jid'.format(self.opts['master_job_cache'])
            load['jid'] = self.mminion.returners[fstr](nocache=extra.get('nocache', False))
        self.event.fire_event({'minions': minions}, load['jid'])

        new_job_load = {
                'jid': load['jid'],
                'tgt_type': load['tgt_type'],
                'tgt': load['tgt'],
                'user': load['user'],
                'fun': load['fun'],
                'arg': salt.utils.args.parse_input(
                    load['arg'],
                    no_parse=load.get('no_parse', [])),
                'minions': minions,
            }

        # Announce the job on the event bus
        self.event.fire_event(new_job_load, 'new_job')  # old dup event
        self.event.fire_event(new_job_load, salt.utils.event.tagify([load['jid'], 'new'], 'job'))

        # Save the invocation information
        if self.opts['ext_job_cache']:
            try:
                fstr = '{0}.save_load'.format(self.opts['ext_job_cache'])
                self.mminion.returners[fstr](load['jid'], load)
            except KeyError:
                log.critical(
                    'The specified returner used for the external job cache '
                    '"%s" does not have a save_load function!',
                    self.opts['ext_job_cache']
                )
            except Exception:
                log.critical(
                    'The specified returner threw a stack trace:',
                    exc_info=True
                )

        # always write out to the master job cache
        try:
            fstr = '{0}.save_load'.format(self.opts['master_job_cache'])
            self.mminion.returners[fstr](load['jid'], load)
        except KeyError:
            log.critical(
                'The specified returner used for the master job cache '
                '"%s" does not have a save_load function!',
                self.opts['master_job_cache']
            )
        except Exception:
            log.critical(
                'The specified returner threw a stack trace:',
                exc_info=True
            )
        # Altering the contents of the publish load is serious!! Changes here
        # break compatibility with minion/master versions and even tiny
        # additions can have serious implications on the performance of the
        # publish commands.
        #
        # In short, check with Thomas Hatch before you even think about
        # touching this stuff, we can probably do what you want to do another
        # way that won't have a negative impact.
        pub_load = {
            'fun': load['fun'],
            'arg': salt.utils.args.parse_input(
                load['arg'],
                no_parse=load.get('no_parse', [])),
            'tgt': load['tgt'],
            'jid': load['jid'],
            'ret': load['ret'],
        }

        if 'id' in extra:
            pub_load['id'] = extra['id']
        if 'tgt_type' in load:
            pub_load['tgt_type'] = load['tgt_type']
        if 'to' in load:
            pub_load['to'] = load['to']

        if 'kwargs' in load:
            if 'ret_config' in load['kwargs']:
                pub_load['ret_config'] = load['kwargs'].get('ret_config')

            if 'metadata' in load['kwargs']:
                pub_load['metadata'] = load['kwargs'].get('metadata')

            if 'ret_kwargs' in load['kwargs']:
                pub_load['ret_kwargs'] = load['kwargs'].get('ret_kwargs')

        if 'user' in load:
            log.info(
                'User %s Published command %s with jid %s',
                load['user'], load['fun'], load['jid']
            )
            pub_load['user'] = load['user']
        else:
            log.info(
                'Published command %s with jid %s',
                load['fun'], load['jid']
            )
        log.debug('Published command details %s', pub_load)

        return {'ret': {
                    'jid': load['jid'],
                    'minions': minions
                    },
                'pub': pub_load
                }

    def _prep_auth_info(self, load):
        key = None
        if 'token' in load:
            auth_type = 'token'
            err_name = 'TokenAuthenticationError'
        elif 'eauth' in load:
            auth_type = 'eauth'
            err_name = 'EauthAuthenticationError'
        else:
            auth_type = 'user'
            err_name = 'UserAuthenticationError'
            key = self.key

        return auth_type, err_name, key<|MERGE_RESOLUTION|>--- conflicted
+++ resolved
@@ -33,10 +33,7 @@
 import salt.utils.dictupdate
 import salt.utils.event
 import salt.utils.files
-<<<<<<< HEAD
 import salt.utils.gitfs
-=======
->>>>>>> 95586678
 import salt.utils.verify
 import salt.utils.minions
 import salt.utils.gzip_util
@@ -205,16 +202,9 @@
         os.unlink(keyfile)
 
     key = salt.crypt.Crypticle.generate_key_string()
-<<<<<<< HEAD
-    cumask = os.umask(191)
-    with salt.utils.files.fopen(keyfile, 'w+') as fp_:
-        fp_.write(salt.utils.stringutils.to_str(key))
-    os.umask(cumask)
-=======
     with salt.utils.files.set_umask(0o277):
-        with salt.utils.fopen(keyfile, 'w+') as fp_:
-            fp_.write(key)
->>>>>>> 95586678
+        with salt.utils.files.fopen(keyfile, 'w+') as fp_:
+            fp_.write(salt.utils.stringutils.to_str(key))
     # 600 octal: Read and write access to the owner only.
     # Write access is necessary since on subsequent runs, if the file
     # exists, it needs to be written to again. Windows enforces this.
