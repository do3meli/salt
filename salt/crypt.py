--- conflicted
+++ resolved
@@ -5,10 +5,6 @@
 '''
 
 # Import python libs
-<<<<<<< HEAD
-import cPickle as pickle
-=======
->>>>>>> 05edea8b
 import hashlib
 import hmac
 import logging
@@ -26,10 +22,7 @@
 # Import salt utils
 import salt.payload
 import salt.utils
-<<<<<<< HEAD
-=======
 from salt.exceptions import AuthenticationError
->>>>>>> 05edea8b
 
 log = logging.getLogger(__name__)
 
@@ -200,11 +193,7 @@
         socket.connect(self.opts['master_uri'])
         payload = self.serial.dumps(self.minion_sign_in_payload())
         socket.send(payload)
-<<<<<<< HEAD
-        payload = salt.payload.unpackage(socket.recv())
-=======
         payload = self.serial.loads(socket.recv())
->>>>>>> 05edea8b
         if 'load' in payload:
             if 'ret' in payload['load']:
                 if not payload['load']['ret']:
@@ -239,17 +228,6 @@
         return auth
 
 
-<<<<<<< HEAD
-class AuthenticationError(Exception):
-    '''
-    Custom exception class.
-    '''
-
-    pass
-
-
-=======
->>>>>>> 05edea8b
 class Crypticle(object):
     '''
     Authenticated encryption class
@@ -321,11 +299,7 @@
         # simple integrity check to verify that we got meaningful data
         if not data.startswith(self.PICKLE_PAD):
             return {}
-<<<<<<< HEAD
-        return pickler.loads(data[len(self.PICKLE_PAD):])
-=======
         return self.serial.loads(data[len(self.PICKLE_PAD):])
->>>>>>> 05edea8b
 
 
 class SAuth(Auth):
