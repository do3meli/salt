# -*- coding: utf-8 -*-
'''
YAML Renderer for Salt
'''

from __future__ import absolute_import

# Import python libs
import logging
import warnings
from yaml.scanner import ScannerError
from yaml.constructor import ConstructorError

# Import salt libs
from salt.utils.yamlloader import SaltYamlSafeLoader, load
from salt.utils.odict import OrderedDict
from salt.exceptions import SaltRenderError
<<<<<<< HEAD
from salt._compat import string_types
import six
=======
from six import string_types
>>>>>>> 9aa7ee6a
from six.moves import range

log = logging.getLogger(__name__)

_ERROR_MAP = {
    ("found character '\\t' that cannot "
     "start any token"): 'Illegal tab character'
}


def get_yaml_loader(argline):
    '''
    Return the ordered dict yaml loader
    '''
    def yaml_loader(*args):
        return SaltYamlSafeLoader(*args, dictclass=OrderedDict)
    return yaml_loader


def render(yaml_data, saltenv='base', sls='', argline='', **kws):
    '''
    Accepts YAML as a string or as a file object and runs it through the YAML
    parser.

    :rtype: A Python data structure
    '''
    if not isinstance(yaml_data, string_types):
        yaml_data = yaml_data.read()
    with warnings.catch_warnings(record=True) as warn_list:
        try:
            data = load(yaml_data, Loader=get_yaml_loader(argline))
        except ScannerError as exc:
            err_type = _ERROR_MAP.get(exc.problem, 'Unknown yaml render error')
            line_num = exc.problem_mark.line + 1
            raise SaltRenderError(err_type, line_num, exc.problem_mark.buffer)
        except ConstructorError as exc:
            raise SaltRenderError(exc)
        if len(warn_list) > 0:
            for item in warn_list:
                log.warn(
                    '{warn} found in salt://{sls} environment={saltenv}'.format(
                        warn=item.message, sls=sls, saltenv=saltenv
                    )
                )
        if not data:
            data = {}
        else:
            if isinstance(__salt__, dict):
                if 'config.get' in __salt__:
                    if __salt__['config.get']('yaml_utf8', False):
                        data = _yaml_result_unicode_to_utf8(data)
            elif __opts__.get('yaml_utf8'):
                data = _yaml_result_unicode_to_utf8(data)
        log.debug('Results of YAML rendering: \n{0}'.format(data))
        return data


def _yaml_result_unicode_to_utf8(data):
    ''''
    Replace `unicode` strings by utf-8 `str` in final yaml result

    This is a recursive function
    '''
    if isinstance(data, OrderedDict):
        for key, elt in six.iteritems(data):
            if isinstance(elt, six.text_type):
                # Here be dragons
                data[key] = elt.encode('utf-8')
            elif isinstance(elt, OrderedDict):
                data[key] = _yaml_result_unicode_to_utf8(elt)
            elif isinstance(elt, list):
                for i in range(len(elt)):
                    elt[i] = _yaml_result_unicode_to_utf8(elt[i])
    elif isinstance(data, list):
        for i in range(len(data)):
            data[i] = _yaml_result_unicode_to_utf8(data[i])
    elif isinstance(data, six.text_type):
        # here also
        data = data.encode('utf-8')
    return data<|MERGE_RESOLUTION|>--- conflicted
+++ resolved
@@ -15,12 +15,8 @@
 from salt.utils.yamlloader import SaltYamlSafeLoader, load
 from salt.utils.odict import OrderedDict
 from salt.exceptions import SaltRenderError
-<<<<<<< HEAD
-from salt._compat import string_types
 import six
-=======
 from six import string_types
->>>>>>> 9aa7ee6a
 from six.moves import range
 
 log = logging.getLogger(__name__)
