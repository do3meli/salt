--- conflicted
+++ resolved
@@ -53,16 +53,12 @@
             test,
             exclude,
             pillar=pillar)
-<<<<<<< HEAD
-    ret = {minion.opts['id']: running, 'outputter': 'highstate'}
-    res = salt.utils.check_state_result(ret)
-    if salt.utils.check_state_result(ret):
+    ret = {'data': {minion.opts['id']: running}, 'outputter': 'highstate'}
+    res = salt.utils.check_state_result(ret['data'])
+    if res:
         ret['retcode'] = 0
     else:
         ret['retcode'] = 1
-=======
-    ret = {'data': {minion.opts['id']: running}, 'outputter': 'highstate'}
->>>>>>> 722327ee
     return ret
 
 # Aliases for orchestrate runner
