--- conflicted
+++ resolved
@@ -186,8 +186,6 @@
             'backup_mode': '',
             'renderer': 'yaml_jinja',
             'failhard': False,
-<<<<<<< HEAD
-=======
             'autoload_dynamic_modules': True,
             'environment': None,
             'state_top': 'top.sls',
@@ -203,7 +201,6 @@
                 },
             'hash_type': 'md5',
             'external_nodes': '',
->>>>>>> 43b9c2a1
             'disable_modules': [],
             'disable_returners': [],
             'module_dirs': [],
