--- conflicted
+++ resolved
@@ -154,10 +154,7 @@
         initial_load=False,
         loaded_base_name=None,
         notify=False,
-<<<<<<< HEAD
         static_modules=None,
-=======
->>>>>>> 053ad408
         proxy=None):
     '''
     Load execution modules
@@ -211,8 +208,6 @@
                      whitelist=whitelist,
                      loaded_base_name=loaded_base_name,
                      static_modules=static_modules)
-
-    ret.pack['__salt__'] = ret
 
     ret.pack['__salt__'] = ret
 
