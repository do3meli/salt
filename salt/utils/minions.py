--- conflicted
+++ resolved
@@ -729,32 +729,7 @@
             _res = {'minions': [], 'missing': []}
         return _res
 
-<<<<<<< HEAD
-    def _expand_matching(self, auth_entry):
-        ref = {'G': 'grain',
-               'P': 'grain_pcre',
-               'I': 'pillar',
-               'J': 'pillar_pcre',
-               'L': 'list',
-               'S': 'ipcidr',
-               'E': 'pcre',
-               'N': 'node',
-               None: 'compound'}
-
-        target_info = parse_target(auth_entry)
-        if not target_info:
-            log.error('Failed to parse valid target "%s"', auth_entry)
-
-        v_matcher = ref.get(target_info['engine'])
-        v_expr = target_info['pattern']
-
-        _res = self.check_minions(v_expr, v_matcher)
-        return set(_res['minions'])
-
-    def validate_tgt(self, valid, expr, tgt_type, minions=None):
-=======
     def validate_tgt(self, valid, expr, tgt_type, minions=None, expr_form=None):
->>>>>>> c53723a7
         '''
         Return a Bool. This function returns if the expression sent in is
         within the scope of the valid expression
