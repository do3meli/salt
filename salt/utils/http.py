--- conflicted
+++ resolved
@@ -507,7 +507,9 @@
             # tornado requires a str, cannot be unicode str in py2
             proxy_username = salt.utils.stringutils.to_str(proxy_username)
         proxy_password = opts.get('proxy_password', None)
-<<<<<<< HEAD
+        if proxy_password:
+            # tornado requires a str, cannot be unicode str in py2
+            proxy_password = salt.utils.stringutils.to_str(proxy_password)
         no_proxy = opts.get('no_proxy', [])
 
         # Since tornado doesnt support no_proxy, we'll always hand it empty proxies or valid ones
@@ -515,11 +517,6 @@
         if urlparse(url_full).hostname in no_proxy:
             proxy_host = None
             proxy_port = None
-=======
-        if proxy_password:
-            # tornado requires a str, cannot be unicode str in py2
-            proxy_password = salt.utils.stringutils.to_str(proxy_password)
->>>>>>> 6978ce5d
 
         # We want to use curl_http if we have a proxy defined
         if proxy_host and proxy_port:
