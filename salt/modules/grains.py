--- conflicted
+++ resolved
@@ -375,11 +375,7 @@
         You can now append values to a list in nested dictionary grains. If the
         list doesn't exist at this level, it will be created.
 
-<<<<<<< HEAD
-        .. versionadded:: 2016.3.0
-=======
         .. versionadded:: 2015.8.2
->>>>>>> 1c4369d0
 
     CLI Example:
 
