--- conflicted
+++ resolved
@@ -377,11 +377,6 @@
         except WindowsError:  # pylint: disable=E0602
             ret['vdata'] = ('(value not set)')
             ret['vtype'] = 'REG_SZ'
-<<<<<<< HEAD
-    except pywintypes.error:  # pylint: disable=E0602
-        log.debug(r'Cannot find key: %s\%s', local_hive, local_key, exc_info=True)
-        ret['comment'] = r'Cannot find key: {0}\{1}'.format(local_hive, local_key)
-=======
         except pywintypes.error as exc:  # pylint: disable=E0602
             msg = 'Cannot find {0} in {1}\\{2}' \
                   ''.format(local_vname, local_hive, local_key)
@@ -394,7 +389,6 @@
         log.trace(exc)
         log.trace(msg)
         ret['comment'] = msg
->>>>>>> 63a294f4
         ret['success'] = False
     return ret
 
