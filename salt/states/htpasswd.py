--- conflicted
+++ resolved
@@ -81,13 +81,9 @@
             ret['comment'] = useradd_ret['stderr']
             return ret
 
-<<<<<<< HEAD
-    ret['result'] = True
-=======
-    if __opts__['test']:
+    if __opts__['test'] and ret['changes']:
         ret['result'] = None
     else:
         ret['result'] = True
->>>>>>> 59f2a0c7
     ret['comment'] = 'User already known'
     return ret