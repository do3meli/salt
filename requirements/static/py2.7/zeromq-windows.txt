--- conflicted
+++ resolved
@@ -63,11 +63,8 @@
 pycparser==2.19           # via cffi
 pycryptodome==3.8.1
 pycryptodomex==3.8.1 ; sys_platform == "win32"
-<<<<<<< HEAD
+pygit2==0.28.1
 pylxd==2.2.9
-=======
-pygit2==0.28.1
->>>>>>> fd639320
 pyopenssl==19.0.0
 pytest-cov==2.6.1
 pytest-helpers-namespace==2019.1.8
@@ -97,11 +94,7 @@
 sed==0.3.1
 setproctitle==1.1.10
 singledispatch==3.4.0.3   # via tornado
-<<<<<<< HEAD
-six==1.12.0               # via cryptography, docker, docker-pycreds, google-auth, kubernetes, mock, more-itertools, moto, pathlib2, pylxd, pyopenssl, pytest, python-dateutil, python-jose, pyvmomi, responses, salttesting, singledispatch, websocket-client
-=======
-six==1.12.0               # via cryptography, docker, docker-pycreds, google-auth, kubernetes, mock, more-itertools, moto, pathlib2, pygit2, pyopenssl, pytest, python-dateutil, python-jose, pyvmomi, responses, salttesting, singledispatch, websocket-client
->>>>>>> fd639320
+six==1.12.0               # via cryptography, docker, docker-pycreds, google-auth, kubernetes, mock, more-itertools, moto, pathlib2, pygit2, pylxd, pyopenssl, pytest, python-dateutil, python-jose, pyvmomi, responses, salttesting, singledispatch, websocket-client
 strict-rfc3339==0.7
 supervisor==3.3.5 ; python_version < "3"
 timelib==0.2.4
